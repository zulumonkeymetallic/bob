--- conflicted
+++ resolved
@@ -701,139 +701,6 @@
     const computed = Math.round(daysBetween(timeRange.start, timeRange.end) * pxPerDay);
     return Math.max(Math.max(320, viewport.width), computed);
   }, [timeRange, pxPerDay, viewport.width]);
-<<<<<<< HEAD
-=======
-
-  const axis = useMemo(() => {
-    const rows: AxisRow[] = [];
-    const major = new Set<number>();
-    const secondary = new Set<number>();
-    const minor = new Set<number>();
-
-    if (!Number.isFinite(totalWidth) || totalWidth <= 0) {
-      return { rows, major: [] as number[], secondary: [] as number[], minor: [] as number[] };
-    }
-
-    const trackStart = new Date(timeRange.start);
-    const trackEnd = new Date(timeRange.end);
-    trackStart.setHours(0, 0, 0, 0);
-    trackEnd.setHours(0, 0, 0, 0);
-    trackEnd.setDate(trackEnd.getDate() + 1); // include final day
-
-    const clampSegment = (start: Date, end: Date, minWidth: number) => {
-      const rawStart = xFromDate(start);
-      const rawEnd = xFromDate(end);
-      if (rawEnd <= 0 && rawStart <= 0) return null;
-      if (rawStart >= totalWidth && rawEnd >= totalWidth) return null;
-      const left = Math.max(0, rawStart);
-      const right = Math.min(totalWidth, rawEnd);
-      if (right <= left) return null;
-      const width = Math.min(Math.max(minWidth, right - left), totalWidth - left);
-      if (width <= 0) return null;
-      return { left, width };
-    };
-
-    const addLine = (set: Set<number>, value: number) => {
-      const px = Number(value.toFixed(2));
-      if (px < 0 || px > totalWidth) return;
-      set.add(px);
-    };
-
-    const approxYears = Math.max(0.5, (timeRange.end.getTime() - timeRange.start.getTime()) / YEAR_MS);
-
-    const yearRow: AxisRow = { id: 'year', labels: [] };
-    const firstYearStart = new Date(trackStart.getFullYear(), 0, 1);
-    if (firstYearStart > trackStart) firstYearStart.setFullYear(firstYearStart.getFullYear() - 1);
-    for (const cursor = new Date(firstYearStart); cursor < trackEnd; cursor.setFullYear(cursor.getFullYear() + 1)) {
-      const next = new Date(cursor.getFullYear() + 1, 0, 1);
-      const seg = clampSegment(cursor, next, 96);
-      if (!seg) continue;
-      yearRow.labels.push({ label: `${cursor.getFullYear()}`, x: seg.left, width: seg.width });
-      addLine(major, xFromDate(cursor));
-    }
-    if (yearRow.labels.length === 0) {
-      const seg = clampSegment(trackStart, trackEnd, 96);
-      if (seg) yearRow.labels.push({ label: `${trackStart.getFullYear()}`, x: seg.left, width: seg.width });
-    }
-    rows.push(yearRow);
-
-    const includeQuarterRow = (zoom === 'quarters' || zoom === 'months') || (approxYears <= 3.5 && zoom !== 'weeks');
-    const includeMonthRow = zoom === 'weeks' || zoom === 'months' || zoom === 'quarters' || approxYears <= 1.2;
-    const includeHalfRow = zoom === 'years' && approxYears > 3 && approxYears <= 6;
-
-    if (includeHalfRow) {
-      const halfRow: AxisRow = { id: 'half', labels: [] };
-      const firstHalfStart = new Date(trackStart.getFullYear(), trackStart.getMonth() < 6 ? 0 : 6, 1);
-      if (firstHalfStart > trackStart) firstHalfStart.setMonth(firstHalfStart.getMonth() - 6);
-      for (const cursor = new Date(firstHalfStart); cursor < trackEnd; cursor.setMonth(cursor.getMonth() + 6)) {
-        const next = new Date(cursor.getFullYear(), cursor.getMonth() + 6, 1);
-        const seg = clampSegment(cursor, next, 80);
-        if (!seg) continue;
-        const halfNumber = cursor.getMonth() < 6 ? 1 : 2;
-        halfRow.labels.push({ label: `H${halfNumber}`, subLabel: `'${String(cursor.getFullYear()).slice(-2)}`, x: seg.left, width: seg.width });
-        addLine(secondary, xFromDate(cursor));
-      }
-      if (halfRow.labels.length) rows.push(halfRow);
-    } else if (includeQuarterRow) {
-      const quarterRow: AxisRow = { id: 'quarter', labels: [] };
-      const firstQuarterStart = new Date(trackStart.getFullYear(), Math.floor(trackStart.getMonth() / 3) * 3, 1);
-      if (firstQuarterStart > trackStart) firstQuarterStart.setMonth(firstQuarterStart.getMonth() - 3);
-      for (const cursor = new Date(firstQuarterStart); cursor < trackEnd; cursor.setMonth(cursor.getMonth() + 3)) {
-        const next = new Date(cursor.getFullYear(), cursor.getMonth() + 3, 1);
-        const seg = clampSegment(cursor, next, 72);
-        if (!seg) continue;
-        const quarter = Math.floor(cursor.getMonth() / 3) + 1;
-        quarterRow.labels.push({ label: `Q${quarter}`, x: seg.left, width: seg.width });
-        addLine(secondary, xFromDate(cursor));
-      }
-      if (quarterRow.labels.length) rows.push(quarterRow);
-    }
-
-    if (includeMonthRow) {
-      const monthRow: AxisRow = { id: 'month', labels: [] };
-      const firstMonthStart = new Date(trackStart.getFullYear(), trackStart.getMonth(), 1);
-      if (firstMonthStart > trackStart) firstMonthStart.setMonth(firstMonthStart.getMonth() - 1);
-      for (const cursor = new Date(firstMonthStart); cursor < trackEnd; cursor.setMonth(cursor.getMonth() + 1)) {
-        const next = new Date(cursor.getFullYear(), cursor.getMonth() + 1, 1);
-        const seg = clampSegment(cursor, next, 56);
-        if (!seg) continue;
-        monthRow.labels.push({ label: cursor.toLocaleString(undefined, { month: 'short' }), x: seg.left, width: seg.width });
-        addLine(includeQuarterRow ? minor : secondary, xFromDate(cursor));
-      }
-      if (monthRow.labels.length) rows.push(monthRow);
-    }
-
-    if (zoom === 'weeks') {
-      const weekCursor = new Date(trackStart);
-      const offset = (weekCursor.getDay() + 6) % 7;
-      weekCursor.setDate(weekCursor.getDate() - offset);
-      while (weekCursor < trackEnd) {
-        addLine(minor, xFromDate(new Date(weekCursor)));
-        weekCursor.setDate(weekCursor.getDate() + 7);
-      }
-    }
-
-    const toSortedArray = (set: Set<number>) => Array.from(set.values()).sort((a, b) => a - b);
-
-    return {
-      rows,
-      major: toSortedArray(major),
-      secondary: toSortedArray(secondary),
-      minor: toSortedArray(minor)
-    };
-  }, [timeRange, totalWidth, xFromDate, zoom]);
-  const axisRowCount = Math.max(1, axis.rows.length);
-  const axisHeight = axisRowCount * AXIS_ROW_HEIGHT + 12;
-  const axisCssVars = useMemo(
-    () => ({
-      '--axis-h': `${axisHeight}px`,
-      '--toolbar-h': `${toolbarHeight}px`,
-      '--header-overlap': `${HEADER_OVERLAP_PX}px`
-    }) as React.CSSProperties,
-    [axisHeight, toolbarHeight]
-  );
->>>>>>> 6076449d
-
   const axis = useMemo(() => {
     const rows: AxisRow[] = [];
     const major = new Set<number>();
