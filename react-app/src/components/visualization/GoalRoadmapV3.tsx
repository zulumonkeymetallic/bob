--- conflicted
+++ resolved
@@ -11,11 +11,7 @@
 import { Goal, Sprint, Story, Task } from '../../types';
 import { isStatus } from '../../utils/statusHelpers';
 import { ActivityStreamService } from '../../services/ActivityStreamService';
-<<<<<<< HEAD
 import { Wand2, List as ListIcon, Edit3, ZoomIn, ZoomOut, Home, Maximize2, Minimize2, ChevronLeft, ChevronRight, Calendar as CalendarIcon, Star } from 'lucide-react';
-=======
-import { Wand2, List as ListIcon, BookOpen, MessageSquareText, Edit3, Trash2, ZoomIn, ZoomOut, Home, Maximize2, ChevronLeft, ChevronRight, MoreVertical, Calendar as CalendarIcon } from 'lucide-react';
->>>>>>> 78901581
 import EditGoalModal from '../../components/EditGoalModal';
 import './GoalRoadmapV3.css';
 import { useGlobalThemes } from '../../hooks/useGlobalThemes';
@@ -28,17 +24,11 @@
 type ThemeDescriptor = { id: number; name: string; color: string; textColor?: string };
 const DAY_MS = 86400000;
 const YEAR_MS = DAY_MS * 365.25;
-<<<<<<< HEAD
 const MILESTONE_THRESHOLD_MS = DAY_MS * 40;
 const AXIS_ROW_HEIGHT = 28;
 const TRACK_VERTICAL_PADDING = 10;
 const AXIS_GAP_PX = 12;
 const HEADER_OVERLAP_PX = 8;
-=======
-const AXIS_ROW_HEIGHT = 28;
-const TRACK_VERTICAL_PADDING = 28;
-const AXIS_GAP_PX = 12;
->>>>>>> 78901581
 
 function clamp(n: number, a: number, b: number) { return Math.max(a, Math.min(b, n)); }
 
@@ -66,13 +56,10 @@
   const [lastNotes, setLastNotes] = useState<Record<string, string>>({});
   const [storyCounts, setStoryCounts] = useState<Record<string, number>>({});
   const [storyDoneCounts, setStoryDoneCounts] = useState<Record<string, number>>({});
-<<<<<<< HEAD
   const [storySprintCounts, setStorySprintCounts] = useState<Record<string, number>>({});
   const [storyMeta, setStoryMeta] = useState<Record<string, { goalId?: string; sprintId?: string }>>({});
   const [taskCounts, setTaskCounts] = useState<Record<string, number>>({});
   const [taskSprintCounts, setTaskSprintCounts] = useState<Record<string, number>>({});
-=======
->>>>>>> 78901581
   const [editGoal, setEditGoal] = useState<Goal | null>(null);
   const [showSprints, setShowSprints] = useState(true);
   const [snapEnabled, setSnapEnabled] = useState(true);
@@ -106,15 +93,12 @@
     end.setHours(0,0,0,0);
     return { start, end };
   }, [goals]);
-<<<<<<< HEAD
 
   useEffect(() => {
     if (datasetRange && !customRange) {
       setCustomRange({ start: datasetRange.start, end: datasetRange.end });
     }
   }, [datasetRange, customRange]);
-=======
->>>>>>> 78901581
 
   const themePalette = useMemo(() => (globalThemes && globalThemes.length ? globalThemes : GLOBAL_THEMES), [globalThemes]);
   const themeMap = useMemo(() => {
@@ -159,7 +143,6 @@
   const containerRef = useRef<HTMLDivElement>(null);
   const tooltipRef = useRef<HTMLDivElement>(null);
   const themeRowRefs = useRef<Map<number, HTMLDivElement>>(new Map());
-<<<<<<< HEAD
   const toolbarRef = useRef<HTMLDivElement>(null);
   const [toolbarHeight, setToolbarHeight] = useState(56);
 
@@ -190,8 +173,6 @@
     observer.observe(el);
     return () => observer.disconnect();
   }, []);
-=======
->>>>>>> 78901581
 
   const timeRange = useMemo(() => {
     if (customRange) {
@@ -478,11 +459,7 @@
   }, [filterHasStories, filterInSelectedSprint, filterOverlapSelectedSprint, selectedSprintId, sprints, storyCounts]);
 
   // Drag+resize implementation
-<<<<<<< HEAD
   const dragState = useRef<{ id: string|null; type: 'move'|'start'|'end'|'link'|null; startX: number; origStart: Date; origEnd: Date; goal: Goal | null }>({ id: null, type: null, startX: 0, origStart: new Date(), origEnd: new Date(), goal: null });
-=======
-  const dragState = useRef<{ id: string|null; type: 'move'|'start'|'end'|null; startX: number; origStart: Date; origEnd: Date; goal: Goal | null }>({ id: null, type: null, startX: 0, origStart: new Date(), origEnd: new Date(), goal: null });
->>>>>>> 78901581
   const [guideXs, setGuideXs] = useState<number[]>([]);
   const [activeGuideX, setActiveGuideX] = useState<number | null>(null);
   const pointerMove = useCallback((ev: PointerEvent) => {
@@ -599,7 +576,6 @@
       setDraggingId(null);
       setThemeDropCandidate(null);
       themeDropCandidateRef.current = null;
-<<<<<<< HEAD
       setLinkHoverGoalId(null);
       linkHoverGoalRef.current = null;
     }
@@ -629,16 +605,11 @@
       }
     }
   }, [handleLinkPointerMove, wouldCreateCycle]);
-=======
-    }
-  }, [dateFromX, pointerMove, currentUser?.uid, snapEnabled, zoom, getThemeDefinition]);
->>>>>>> 78901581
 
   const startDrag = useCallback((ev: React.PointerEvent, goal: Goal, type: 'move'|'start'|'end') => {
     ev.preventDefault();
     const startDate = goal.startDate ? new Date(goal.startDate) : new Date();
     const endDate = goal.endDate ? new Date(goal.endDate) : (goal.targetDate ? new Date(goal.targetDate) : new Date(Date.now()+90*DAY_MS));
-<<<<<<< HEAD
 
     if (type === 'move' && (ev.metaKey || ev.altKey)) {
       dragState.current = { id: goal.id, type: 'link', startX: ev.clientX, origStart: startDate, origEnd: endDate, goal };
@@ -652,8 +623,6 @@
       return;
     }
 
-=======
->>>>>>> 78901581
     dragState.current = { id: goal.id, type, startX: ev.clientX, origStart: startDate, origEnd: endDate, goal };
     setThemeDropCandidate(null);
     themeDropCandidateRef.current = null;
@@ -673,11 +642,7 @@
       for (let y=start.getFullYear(); y<=end.getFullYear(); y++) { const d=new Date(y,0,1); if(d>=start&&d<=end) guides.push(xFromDate(d)); }
     }
     setGuideXs(guides);
-<<<<<<< HEAD
   }, [pointerMove, pointerUp, timeRange.start.getTime(), timeRange.end.getTime(), xFromDate, zoom, handleLinkPointerMove, handleLinkPointerUp]);
-=======
-  }, [pointerMove, pointerUp, timeRange.start.getTime(), timeRange.end.getTime(), xFromDate, zoom]);
->>>>>>> 78901581
 
   // Keyboard nudges for accessibility and precision
   const onKeyNudge = useCallback(async (e: React.KeyboardEvent, g: Goal) => {
@@ -1033,7 +998,6 @@
     setNoteDraft(''); setNoteGoalId(null);
   }, [noteGoalId, noteDraft, currentUser?.uid]);
 
-<<<<<<< HEAD
   const toggleFullscreen = useCallback(async () => {
     try {
       if (document.fullscreenElement === containerRef.current) {
@@ -1053,13 +1017,6 @@
     if (zoom === 'months') return 66;
     if (zoom === 'quarters') return 48;
     return 36;
-=======
-  const laneHeight = useMemo(() => {
-    if (zoom === 'weeks') return 92;
-    if (zoom === 'months') return 84;
-    if (zoom === 'quarters') return 64;
-    return 48;
->>>>>>> 78901581
   }, [zoom]);
 
   type TimedGoal = { id: string; start: number; end: number; raw: Goal };
@@ -1085,7 +1042,6 @@
     laneAssignment: Map<string, number>;
     rowHeight: number;
     totalHeight: number;
-<<<<<<< HEAD
   };
 
   type GoalLayout = {
@@ -1104,10 +1060,6 @@
     endColor: string;
   };
 
-=======
-  };
-
->>>>>>> 78901581
   const themeRows = useMemo(() => {
     return themesList
       .map<ThemeRowData | null>((themeDef) => {
@@ -1123,13 +1075,9 @@
         const laneAssignment = computeLanes(timedGoals);
         const laneIndexes = Array.from(laneAssignment.values());
         const laneCount = laneIndexes.length ? Math.max(0, ...laneIndexes) + 1 : 1;
-<<<<<<< HEAD
         const laneSpacing = 28;
         const laneStride = laneHeight + laneSpacing;
         const rowHeight = Math.max(laneHeight + laneSpacing, laneCount * laneStride + 12);
-=======
-        const rowHeight = Math.max(laneHeight + 24, laneCount * (laneHeight + 8) + 16);
->>>>>>> 78901581
         const visibleGoals = allGoals.filter(applyFilters);
         const totalHeight = rowHeight + TRACK_VERTICAL_PADDING;
         return { theme: themeDef, allGoals, visibleGoals, laneAssignment, rowHeight, totalHeight };
@@ -1143,7 +1091,6 @@
   }, [laneHeight, themeRows]);
   const overlayHeight = contentHeight + AXIS_GAP_PX;
 
-<<<<<<< HEAD
   const layoutMap = new Map<string, GoalLayout>();
   const visibleGoalIds = new Set<string>();
   let accumulatedRowTop = 0;
@@ -1393,11 +1340,6 @@
           onSprintChange={setSelectedSprintId}
           className="grv3-sprint-selector"
         />
-=======
-  return (
-    <div className={`grv3 ${zoomClass}`} style={axisCssVars}>
-      <div className="grv3-toolbar d-flex align-items-center justify-content-start p-2 gap-2">
->>>>>>> 78901581
         {/* Sticky zoom controls on the top-left */}
         <Button size="sm" variant="outline-secondary" onClick={() => {
           // Step zoom in: 5y -> 3y -> 1y -> quarters -> months -> weeks
@@ -1508,7 +1450,6 @@
           window.addEventListener('mouseup', onUp);
         }}
       >
-<<<<<<< HEAD
         {isFullscreen && (
           <Button
             variant="light"
@@ -1526,8 +1467,6 @@
             <Minimize2 size={14} />
           </Button>
         )}
-=======
->>>>>>> 78901581
         {/* Header axis + sticky theme label */}
         <div className="grv3-header">
           <div className="grv3-axis-wrapper" style={{ width: 260 + totalWidth }}>
@@ -1586,7 +1525,6 @@
           </>
         )}
 
-<<<<<<< HEAD
         {connectorSegments.length > 0 && (
           <svg className="grv3-connectors" width={totalWidth} height={contentHeight}>
             <defs>
@@ -1617,175 +1555,6 @@
             <div className="grv3-empty" style={{ marginLeft: 260, padding: '32px 16px', color: 'var(--bs-secondary-color)', fontSize: 14 }}>
               No goals match the current filters.
             </div>
-=======
-        {/* Theme rows */}
-        <div className="grv3-rows" style={{ width: 260 + totalWidth }}>
-          {themeRows.map((row) => {
-            const laneH = laneHeight;
-            const isEmpty = row.visibleGoals.length === 0;
-            return (
-            <div
-              key={row.theme.id}
-              ref={(el) => {
-                if (el) themeRowRefs.current.set(row.theme.id, el);
-                else themeRowRefs.current.delete(row.theme.id);
-              }}
-              className={`grv3-theme-row${isEmpty ? ' grv3-theme-row-empty' : ''}${themeDropCandidate === row.theme.id ? ' grv3-theme-row-drop-target' : ''}`}
-              style={{ minHeight: row.totalHeight }}
-            >
-              <div className="grv3-label d-flex align-items-center gap-2" style={{ color: row.theme.color }}>
-                <span style={{ width: 10, height: 10, borderRadius: 9999, background: 'currentColor' }} />
-                <span>{row.theme.name}</span>
-              </div>
-              <div className="grv3-track" style={{ width: totalWidth, minHeight: row.totalHeight }}>
-                {row.visibleGoals.map(g => {
-                  // Culling: only render bars near viewport
-                  const start = g.startDate ? new Date(g.startDate) : new Date();
-                  const end = g.endDate ? new Date(g.endDate) : new Date(Date.now()+90*DAY_MS);
-                  const left = xFromDate(start); const width = Math.max(14, xFromDate(end) - left);
-                  const buffer = 800; const visLeft = viewport.left; const visRight = viewport.left + viewport.width;
-                  const barLeft = left; const barRight = left + width;
-                  if (barRight < visLeft - buffer || barLeft > visRight + buffer) return null;
-                  const lane = row.laneAssignment.get(g.id) ?? 0;
-                  const total = storyCounts[g.id] || 0;
-                  const done = storyDoneCounts[g.id] || 0;
-                  const pct = total ? Math.round((done/total)*100) : 0;
-                  return (
-                  <div
-                    key={g.id}
-                    data-grv3-goal={g.id}
-                    className={`grv3-bar ${draggingId===g.id ? 'dragging' : ''}`}
-                    style={{ left, width, height: laneH, top: 12 + lane*(laneH + 8), zIndex: hoveredId===g.id ? 1000 : undefined, ...barStyle(g) }}
-                    title={`${g.title} — ${g.startDate ? new Date(g.startDate).toLocaleDateString() : ''} → ${g.endDate ? new Date(g.endDate).toLocaleDateString() : ''}${total ? ` • ${pct}%` : ''}`}
-                    onPointerDown={(e) => startDrag(e, g, 'move')}
-                    tabIndex={0}
-                    onKeyDown={(e) => onKeyNudge(e, g)}
-                    onMouseEnter={() => setHoveredId(g.id)}
-                    onMouseLeave={() => setHoveredId(null)}
-                    onDoubleClick={() => showSidebar(g as any, 'goal')}
-                  >
-                    {/* Compact % badge overlay (moved to top-left) */}
-                    <div
-                      aria-label={`Completion ${pct}%`}
-                      style={{
-                        position: 'absolute',
-                        top: 6,
-                        left: 8,
-                        padding: '2px 6px',
-                        fontSize: 11,
-                        fontWeight: 700,
-                        borderRadius: 999,
-                        background: 'rgba(255,255,255,.82)',
-                        color: '#111827'
-                      }}
-                    >
-                      {pct}%
-                    </div>
-                    <div className="grv3-resize start" onPointerDown={(e) => { e.stopPropagation(); startDrag(e, g, 'start'); }} />
-                    <div className="grv3-resize end" onPointerDown={(e) => { e.stopPropagation(); startDrag(e, g, 'end'); }} />
-
-                    <div className="grv3-actions">
-                      <Dropdown align="end" onClick={(e) => e.stopPropagation()}>
-                        <Dropdown.Toggle
-                          size="sm"
-                          variant="outline-light"
-                          className="grv3-action-toggle"
-                          aria-label="Open goal actions"
-                        >
-                          <MoreVertical size={16} />
-                        </Dropdown.Toggle>
-                        <Dropdown.Menu>
-                          <Dropdown.Item onClick={(e) => { e.stopPropagation(); handleGenerateStories(g.id); }}>
-                            <Wand2 size={14} className="me-2" />
-                            Generate Stories
-                          </Dropdown.Item>
-                          <Dropdown.Item onClick={(e) => { e.stopPropagation(); handleAiOrchestrate(g.id); }}>
-                            <Wand2 size={14} className="me-2" />
-                            AI Orchestrate (Research + Plan)
-                          </Dropdown.Item>
-                          <Dropdown.Item onClick={(e) => { e.stopPropagation(); showSidebar(g as any, 'goal'); }}>
-                            <ListIcon size={14} className="me-2" />
-                            Open Activity Stream
-                          </Dropdown.Item>
-                          <Dropdown.Item onClick={(e) => { e.stopPropagation(); scheduleGoalAI(g); }}>
-                            <CalendarIcon size={14} className="me-2" />
-                            AI Schedule Time
-                          </Dropdown.Item>
-                          <Dropdown.Item onClick={(e) => { e.stopPropagation(); setNoteGoalId(g.id); setNoteDraft(''); }}>
-                            <MessageSquareText size={14} className="me-2" />
-                            Add Note
-                          </Dropdown.Item>
-                          <Dropdown.Item onClick={(e) => { e.stopPropagation(); setEditGoal(g); }}>
-                            <Edit3 size={14} className="me-2" />
-                            Edit Goal
-                          </Dropdown.Item>
-                          <Dropdown.Divider />
-                          <Dropdown.Item
-                            className="text-danger"
-                            onClick={async (e) => {
-                              e.stopPropagation();
-                              const ok = window.confirm(`Delete goal "${g.title}"? This cannot be undone.`);
-                              if (ok) {
-                                try {
-                                  await deleteDoc(doc(db, 'goals', g.id));
-                                } catch (err) {
-                                  window.alert('Failed to delete goal: ' + (err as any)?.message);
-                                }
-                              }
-                            }}
-                          >
-                            <Trash2 size={14} className="me-2" />
-                            Delete Goal
-                          </Dropdown.Item>
-                        </Dropdown.Menu>
-                      </Dropdown>
-                    </div>
-
-                    <div className="grv3-title">{g.title}</div>
-                    <div className="grv3-meta">{g.startDate ? new Date(g.startDate).toLocaleDateString() : ''} – {g.endDate ? new Date(g.endDate).toLocaleDateString() : ''}{typeof storyCounts[g.id] === 'number' ? ` • ${storyCounts[g.id]} stories` : ''}</div>
-                    {(zoom === 'weeks' || zoom === 'months') && (
-                      <div className="mt-1" style={{ width: '100%' }}>
-                        <div style={{ height: 6, borderRadius: 999, background: 'rgba(255,255,255,.3)', overflow: 'hidden' }}>
-                          <div style={{ height: '100%', width: `${pct}%`, background: 'rgba(255,255,255,.9)' }} />
-                        </div>
-                      </div>
-                    )}
-                    {(zoom === 'weeks' || zoom === 'months') && (lastNotes[g.id] || (goals.find(x => x.id === g.id) as any)?.recentNote) && (
-                      <div className="grv3-meta">📝 {lastNotes[g.id] || (goals.find(x => x.id === g.id) as any)?.recentNote}</div>
-                    )}
-
-                    {/* Hover actions under card (icons only) */}
-                    <div className="grv3-hover-actions icons-only" onClick={(e) => e.stopPropagation()}>
-                      <button className="icon-btn" title="Edit Goal" onClick={() => setEditGoal(g)}>
-                        <Edit3 size={14} />
-                      </button>
-                      <button className="icon-btn" title="Generate Stories" onClick={() => handleGenerateStories(g.id)}>
-                        <Wand2 size={14} />
-                      </button>
-                      <button className="icon-btn" title="AI Schedule Time" onClick={() => scheduleGoalAI(g)}>
-                        <CalendarIcon size={14} />
-                      </button>
-                      <button className="icon-btn" title="Open Activity Stream" onClick={() => showSidebar(g as any, 'goal')}>
-                        <ListIcon size={14} />
-                      </button>
-                    </div>
-                  </div>
-                  );
-                })}
-                {row.visibleGoals.length === 0 && (
-                  <div className="grv3-track-empty">
-                    {row.allGoals.length === 0 ? 'No goals in this theme' : 'No goals match the active filters'}
-                  </div>
-                )}
-              </div>
-            </div>
-            );
-          })}
-          {themeRows.length === 0 && (
-            <div className="grv3-empty" style={{ marginLeft: 260, padding: '32px 16px', color: 'var(--bs-secondary-color)', fontSize: 14 }}>
-              No goals match the current filters.
-            </div>
->>>>>>> 78901581
           )}
         </div>
       </div>
