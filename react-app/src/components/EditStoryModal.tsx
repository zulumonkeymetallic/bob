--- conflicted
+++ resolved
@@ -200,25 +200,7 @@
               </Form.Group>
             </Col>
 
-<<<<<<< HEAD
-            <Col md={2}>
-              <Form.Group className="mb-3">
-                <Form.Label>Theme</Form.Label>
-                <Form.Select
-                  value={editedStory.theme}
-                  onChange={(e) => handleInputChange('theme', parseInt(e.target.value))}
-                >
-                  <option value={1}>Health</option>
-                  <option value={2}>Growth</option>
-                  <option value={3}>Wealth</option>
-                  <option value={4}>Tribe</option>
-                  <option value={5}>Home</option>
-                </Form.Select>
-              </Form.Group>
-            </Col>
-=======
             {/* Theme removed: stories inherit from linked goal */}
->>>>>>> cbcafb1e
           </Row>
 
           <Form.Group className="mb-3">
