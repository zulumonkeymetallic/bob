import React, { useState, useEffect } from 'react';
import {
  DndContext,
  closestCenter,
  KeyboardSensor,
  PointerSensor,
  useSensor,
  useSensors,
  DragEndEvent,
} from '@dnd-kit/core';
import {
  SortableContext,
  sortableKeyboardCoordinates,
  verticalListSortingStrategy,
} from '@dnd-kit/sortable';
import {
  useSortable,
} from '@dnd-kit/sortable';
import { CSS } from '@dnd-kit/utilities';
import { 
  Settings, 
  GripVertical, 
  Eye, 
  EyeOff,
  ChevronRight,
  ChevronDown,
  Wand2,
  Pencil,
  Trash2,
<<<<<<< HEAD
  Plus
=======
  Plus,
  Activity
>>>>>>> cbcafb1e
} from 'lucide-react';
import { Task, Story, Goal, Sprint } from '../types';
import { useSidebar } from '../contexts/SidebarContext';
import { useActivityTracking } from '../hooks/useActivityTracking';
import { useThemeAwareColors, getContrastTextColor } from '../hooks/useThemeAwareColors';
import { GLOBAL_THEMES } from '../constants/globalThemes';
import { themeVars, rgbaCard } from '../utils/themeVars';

interface TaskTableRow extends Task {
  storyTitle?: string;
  goalTitle?: string;
  sprintName?: string;
  sortOrder: number;
}

interface Column {
  key: string;
  label: string;
  width?: string;
  visible: boolean;
  editable: boolean;
  type: 'text' | 'select' | 'date' | 'number';
  options?: string[];
}

interface ModernTaskTableProps {
  tasks: Task[];
  stories: Story[];
  goals: Goal[];
  sprints: Sprint[];
  onTaskUpdate: (taskId: string, updates: Partial<Task>) => Promise<void>;
  onTaskDelete: (taskId: string) => Promise<void>;
  onTaskPriorityChange: (taskId: string, newPriority: number) => Promise<void>;
  defaultColumns?: string[];
  compact?: boolean;
  onTaskCreate?: (newTask: Partial<Task>) => Promise<void>;
}

const defaultColumns: Column[] = [
  { 
    key: 'ref', 
    label: 'Ref', 
    width: '10%', 
    visible: true, 
    editable: false, 
    type: 'text' 
  },
  { 
    key: 'title', 
    label: 'Title', 
    width: '20%', 
    visible: true, 
    editable: true, 
    type: 'text' 
  },
  { 
    key: 'description', 
    label: 'Description', 
    width: '30%', 
    visible: true, 
    editable: true, 
    type: 'text' 
  },
  { 
    key: 'status', 
    label: 'Status', 
    width: '12%', 
    visible: true, 
    editable: true, 
    type: 'select',
    options: ['todo', 'planned', 'in-progress', 'blocked', 'done']
  },
  { 
    key: 'priority', 
    label: 'Priority', 
    width: '10%', 
    visible: true, 
    editable: true, 
    type: 'select',
    options: ['low', 'med', 'high']
  },
  { 
    key: 'effort', 
    label: 'Effort', 
    width: '8%', 
    visible: true, 
    editable: true, 
    type: 'select',
    options: ['S', 'M', 'L']
  },
  { 
    key: 'dueDate', 
    label: 'Due Date', 
    width: '15%', 
    visible: true, 
    editable: true, 
    type: 'date' 
  },
  { 
    key: 'theme', 
    label: 'Theme', 
    width: '12%', 
    visible: true, 
    editable: false, 
    type: 'select',
    options: ['Health', 'Growth', 'Wealth', 'Tribe', 'Home']
  },
  { 
    key: 'storyTitle', 
    label: 'Story', 
    width: '15%', 
    visible: true, 
    editable: true, 
    type: 'select',
    options: []
  },
];

interface SortableRowProps {
  task: TaskTableRow;
  columns: Column[];
  index: number;
  stories: Story[];
  onTaskUpdate: (taskId: string, updates: Partial<Task>) => Promise<void>;
  onTaskDelete: (taskId: string) => Promise<void>;
  onEditRequest: (task: TaskTableRow) => void;
}

const SortableRow: React.FC<SortableRowProps> = ({ 
  task, 
  columns, 
  index, 
  stories,
  onTaskUpdate, 
  onTaskDelete, 
  onEditRequest,
}) => {
  const { showSidebar } = useSidebar();
  const { trackCRUD, trackFieldChange } = useActivityTracking();
  const { isDark, colors, backgrounds } = useThemeAwareColors();
  const {
    attributes,
    listeners,
    setNodeRef,
    transform,
    transition,
    isDragging,
  } = useSortable({ id: task.id });

  const [editingCell, setEditingCell] = useState<string | null>(null);
  const [editValue, setEditValue] = useState<string>('');

  const style = {
    transform: CSS.Transform.toString(transform),
    transition,
    opacity: isDragging ? 0.5 : 1,
  };

  const handleCellEdit = (key: string, value: string) => {
    setEditingCell(key);
    setEditValue(value || '');
  };

  const handleCellSave = async (key: string) => {
    try {
      const oldValue = (task as any)[key]; // Store the original value
      
      // Only proceed if the value actually changed
      if (oldValue !== editValue) {
        let updates: Partial<Task>;
        
        // Special handling for story selection
        if (key === 'storyTitle') {
          // Find the story by title and update storyId instead
          const selectedStory = stories.find(story => story.title === editValue);
          if (selectedStory) {
            updates = { storyId: selectedStory.id };
            
            // Track the field change with story title for display
            trackFieldChange(
              task.id,
              'task',
              'story',
              task.storyTitle || 'No story',
              editValue,
              task.ref
            );
            
            console.log(`🎯 Task story changed: from "${task.storyTitle || 'No story'}" to "${editValue}" (ID: ${selectedStory.id}) for task ${task.id}`);
          } else {
            // Clear story assignment
            updates = { storyId: '' };
            
            trackFieldChange(
              task.id,
              'task',
              'story',
              task.storyTitle || 'No story',
              'No story',
              task.ref
            );
            
            console.log(`🎯 Task story cleared for task ${task.id}`);
          }
        } else {
          // Regular field update
          updates = { [key]: editValue };
          
          // Track the field change for activity stream
          trackFieldChange(
            task.id,
            'task',
            key,
            oldValue,
            editValue,
            task.ref
          );
          
          console.log(`🎯 Task field changed: ${key} from "${oldValue}" to "${editValue}" for task ${task.id}`);
        }
        
        await onTaskUpdate(task.id, updates);
      }
      
      setEditingCell(null);
    } catch (error) {
      console.error('Error saving task field:', error);
      setEditingCell(null);
    }
  };

  const formatValue = (key: string, value: any): string => {
    if (key === 'dueDate' && typeof value === 'number') {
      return new Date(value).toLocaleDateString();
    }
    if (key === 'theme' && typeof value === 'number') {
      const theme = GLOBAL_THEMES.find(t => t.id === value);
      return theme ? theme.name : '';
    }
    return value || '';
  };

  const getThemeColor = (themeId: number): string => {
    const theme = GLOBAL_THEMES.find(t => t.id === themeId);
    return theme ? theme.color : (themeVars.muted as string);
  };

  const renderCell = (column: Column) => {
    const value = task[column.key as keyof TaskTableRow];
    const isEditing = editingCell === column.key;

    if (isEditing && column.editable) {
      if (column.type === 'select' && column.options) {
        return (
          <td key={column.key} style={{ width: column.width }}>
            <div className="relative">
              <select
                value={editValue}
                onChange={(e) => setEditValue(e.target.value)}
                onBlur={() => handleCellSave(column.key)}
                style={{
                  width: '100%',
                  padding: '6px 8px',
                  border: `1px solid ${themeVars.brand}`,
                  borderRadius: '4px',
                  fontSize: '14px',
                  backgroundColor: themeVars.panel,
                  color: themeVars.text,
                  outline: 'none',
                  boxShadow: `0 0 0 2px ${rgbaCard(0.2)}`,
                }}
                autoFocus
              >
                {column.options.map(option => (
                  <option key={option} value={option}>{option}</option>
                ))}
              </select>
            </div>
          </td>
        );
      }

      return (
        <td key={column.key} style={{ width: column.width }}>
          <div className="relative">
            <input
              type={column.type === 'date' ? 'date' : 'text'}
              value={editValue}
              onChange={(e) => setEditValue(e.target.value)}
              onBlur={() => handleCellSave(column.key)}
              onKeyPress={(e) => e.key === 'Enter' && handleCellSave(column.key)}
              style={{
                width: '100%',
                padding: '6px 8px',
                border: `1px solid ${themeVars.brand}`,
                borderRadius: '4px',
                fontSize: '14px',
                backgroundColor: themeVars.panel,
                color: themeVars.text,
                outline: 'none',
                boxShadow: `0 0 0 2px ${rgbaCard(0.2)}`,
              }}
              autoFocus
            />
          </div>
        </td>
      );
    }

    return (
      <td 
        key={column.key} 
        style={{ 
          width: column.width,
          padding: '12px 8px',
          borderRight: `1px solid ${themeVars.border}`,
          cursor: column.editable ? 'pointer' : 'default',
          transition: 'background-color 0.15s ease',
        }}
        onMouseEnter={(e) => {
          if (column.editable) {
            e.currentTarget.style.backgroundColor = themeVars.card as string;
          }
        }}
        onMouseLeave={(e) => {
          if (column.editable) {
            e.currentTarget.style.backgroundColor = 'transparent';
          }
        }}
        onClick={() => column.editable && handleCellEdit(column.key, formatValue(column.key, value))}
      >
        <div style={{
          minHeight: '20px',
          fontSize: '14px',
          color: column.key === 'ref' ? (themeVars.brand as string) : (themeVars.text as string),
          fontWeight: column.key === 'ref' ? '600' : 'normal',
          fontFamily: column.key === 'ref' ? 'monospace' : 'inherit',
          wordBreak: 'break-word',
          whiteSpace: 'normal',
          lineHeight: '1.4',
        }}>
          {column.key === 'theme' && value ? (
            <span
              style={{
                display: 'inline-flex',
                alignItems: 'center',
                padding: '2px 8px',
                borderRadius: '12px',
                fontSize: '12px',
                fontWeight: '500',
                backgroundColor: getThemeColor(value as number),
                color: 'var(--on-accent)',
              }}
            >
              {formatValue(column.key, value)}
            </span>
          ) : (
            formatValue(column.key, value)
          )}
        </div>
      </td>
    );
  };

  return (
    <tr
      ref={setNodeRef}
      style={{
        ...style,
        backgroundColor: backgrounds.surface,
        borderBottom: `1px solid ${themeVars.border}`,
        transition: 'background-color 0.15s ease',
      }}
      {...attributes}
      onMouseEnter={(e) => {
        if (!isDragging) {
          e.currentTarget.style.backgroundColor = themeVars.card as string;
        }
      }}
      onMouseLeave={(e) => {
        if (!isDragging) {
          e.currentTarget.style.backgroundColor = backgrounds.surface;
        }
      }}
    >
      <td style={{
        padding: '12px 8px',
        textAlign: 'center',
        borderRight: `1px solid ${themeVars.border}`,
        width: '48px',
      }}>
        <button
          {...listeners}
          style={{
            color: themeVars.muted as string,
            padding: '4px',
            borderRadius: '4px',
            border: 'none',
            background: 'none',
            cursor: 'grab',
            transition: 'color 0.15s ease',
          }}
          onMouseEnter={(e) => {
            e.currentTarget.style.color = themeVars.text as string;
          }}
          onMouseLeave={(e) => {
            e.currentTarget.style.color = themeVars.muted as string;
          }}
          title="Drag to reorder"
        >
          <GripVertical size={16} />
        </button>
      </td>
      {columns.filter(col => col.visible).map(renderCell)}
      <td style={{
        padding: '12px 8px',
        textAlign: 'center',
        width: '96px',
      }}>
        <div style={{ display: 'flex', alignItems: 'center', justifyContent: 'center', gap: '8px' }}>
<<<<<<< HEAD
          {/* AI action */}
          <button
            onClick={() => {
=======
          {/* Activity stream */}
          <button
            onClick={() => {
              console.log('🧭 ModernTaskTable: Activity button clicked', { taskId: task.id });
              showSidebar(task, 'task');
            }}
            style={{ color: themeVars.muted as string, padding: 4, borderRadius: 4, border: 'none', background: 'transparent', cursor: 'pointer' }}
            title="Activity stream"
          >
            <Activity size={16} />
          </button>
          {/* AI action */}
          <button
            onClick={() => {
>>>>>>> cbcafb1e
              console.log('🪄 ModernTaskTable: AI action clicked', { taskId: task.id });
            }}
            style={{ color: themeVars.brand as string, padding: 4, borderRadius: 4, border: 'none', background: 'transparent', cursor: 'pointer' }}
            title="AI Assist"
          >
            <Wand2 size={16} />
          </button>
          {/* Edit action opens modal */}
          <button
            onClick={() => onEditRequest(task)}
            style={{ color: themeVars.brand as string, padding: 4, borderRadius: 4, border: 'none', background: 'transparent', cursor: 'pointer' }}
            title="Edit task"
          >
            <Pencil size={16} />
          </button>
          <button
            onClick={() => {
              console.log('🗑️ ModernTaskTable: DELETE button clicked', {
                action: 'delete_button_clicked',
                taskId: task.id,
                taskTitle: task.title,
                taskStatus: task.status,
                confirmationRequired: true,
                timestamp: new Date().toISOString()
              });
              onTaskDelete(task.id);
            }}
            style={{ color: 'var(--red)', padding: 4, borderRadius: 4, border: 'none', background: 'transparent', cursor: 'pointer' }}
            title="Delete task"
          >
            <Trash2 size={16} />
          </button>
        </div>
      </td>
    </tr>
  );
};

const ModernTaskTable: React.FC<ModernTaskTableProps> = ({
  tasks,
  stories,
  goals,
  sprints,
  onTaskUpdate,
  onTaskDelete,
  onTaskPriorityChange,
  onTaskCreate,
  defaultColumns: defaultColumnKeys,
  compact = false,
}) => {
  const { isDark, colors, backgrounds } = useThemeAwareColors();
  
  // Initialize columns based on defaultColumns prop or use all columns
  const initializeColumns = () => {
    if (defaultColumnKeys && defaultColumnKeys.length > 0) {
      return defaultColumns.map(col => ({
        ...col,
        visible: defaultColumnKeys.includes(col.key),
        width: compact ? undefined : col.width // Remove fixed widths in compact mode
      }));
    }
    return defaultColumns;
  };
  
  const [columns, setColumns] = useState<Column[]>(initializeColumns());
  const [showConfig, setShowConfig] = useState(false);
  const [configExpanded, setConfigExpanded] = useState({
    columns: true,
    filters: false,
    display: false,
  });

  // Edit modal state
  const [showEditModal, setShowEditModal] = useState(false);
  const [editingTask, setEditingTask] = useState<TaskTableRow | null>(null);
  const [editForm, setEditForm] = useState<Partial<TaskTableRow>>({});
  const [storySearch, setStorySearch] = useState('');

  // Update story column options when stories change
  useEffect(() => {
    setColumns(prev => 
      prev.map(col => 
        col.key === 'storyTitle' 
          ? { ...col, options: stories.map(story => story.title) }
          : col
      )
    );
  }, [stories]);

  const sensors = useSensors(
    useSensor(PointerSensor),
    useSensor(KeyboardSensor, {
      coordinateGetter: sortableKeyboardCoordinates,
    })
  );

  // Convert tasks to table rows with sort order and story titles
  const tableRows: TaskTableRow[] = tasks.map((task, index) => {
    const story = stories.find(s => s.id === task.storyId);
    return {
      ...task,
      sortOrder: index,
      storyTitle: story?.title || '',
    };
  });

  const handleDragEnd = async (event: DragEndEvent) => {
    const { active, over } = event;

    console.log('🔄 ModernTaskTable: Drag operation initiated', {
      action: 'drag_start',
      activeId: active.id,
      overId: over?.id,
      timestamp: new Date().toISOString()
    });

    if (over && active.id !== over.id) {
      const oldIndex = tableRows.findIndex(item => item.id === active.id);
      const newIndex = tableRows.findIndex(item => item.id === over.id);
      
      console.log('🎯 ModernTaskTable: Task reorder operation', {
        action: 'task_reorder',
        taskId: active.id,
        oldPosition: oldIndex + 1,
        newPosition: newIndex + 1,
        oldIndex,
        newIndex,
        totalTasks: tableRows.length,
        timestamp: new Date().toISOString()
      });

      try {
        // Update priority based on new position (1-indexed)
        await onTaskPriorityChange(active.id as string, newIndex + 1);
        
        console.log('✅ ModernTaskTable: Task reorder successful', {
          action: 'task_reorder_success',
          taskId: active.id,
          newPriority: newIndex + 1,
          timestamp: new Date().toISOString()
        });
      } catch (error) {
        console.error('❌ ModernTaskTable: Task reorder failed', {
          action: 'task_reorder_error',
          taskId: active.id,
          error: error.message,
          timestamp: new Date().toISOString()
        });
      }
    } else {
      console.log('↩️ ModernTaskTable: Drag cancelled - no position change', {
        action: 'drag_cancelled',
        activeId: active.id,
        overId: over?.id,
        timestamp: new Date().toISOString()
      });
    }
  };

  const toggleColumn = (key: string) => {
    setColumns(prev => 
      prev.map(col => 
        col.key === key ? { ...col, visible: !col.visible } : col
      )
    );
  };

  const visibleColumnsCount = columns.filter(col => col.visible).length;

  return (
    <>
    <div style={{ 
      position: 'relative', 
      backgroundColor: themeVars.panel as string, 
      borderRadius: '8px', 
      border: `1px solid ${themeVars.border}`,
      boxShadow: '0 1px 3px 0 rgba(0, 0, 0, 0.1)',
      overflow: 'hidden' 
    }}>
      {/* Header with controls */}
      <div style={{
        display: 'flex',
        alignItems: 'center',
        justifyContent: 'space-between',
        padding: '16px',
        borderBottom: `1px solid ${themeVars.border}`,
        backgroundColor: themeVars.card as string,
      }}>
        <div>
          <h3 style={{ 
            fontSize: '18px', 
            fontWeight: '600', 
            color: themeVars.text as string, 
            margin: 0, 
            marginBottom: '4px' 
          }}>
            Tasks
          </h3>
          <p style={{ 
            fontSize: '14px', 
            color: themeVars.muted as string, 
            margin: 0 
          }}>
            {tasks.length} tasks • {visibleColumnsCount} columns visible
          </p>
        </div>
        <button
          onClick={() => setShowConfig(!showConfig)}
          style={{
            display: 'flex',
            alignItems: 'center',
            gap: '8px',
            padding: '8px 12px',
            borderRadius: '6px',
            fontSize: '14px',
            fontWeight: '500',
            transition: 'all 0.15s ease',
            cursor: 'pointer',
            border: showConfig ? `1px solid ${themeVars.brand}` : `1px solid ${themeVars.border}`,
            backgroundColor: showConfig ? rgbaCard(0.2) : (themeVars.panel as string),
            color: themeVars.text as string,
          }}
          onMouseEnter={(e) => {
            if (!showConfig) {
              e.currentTarget.style.backgroundColor = themeVars.card as string;
            }
          }}
          onMouseLeave={(e) => {
            if (!showConfig) {
              e.currentTarget.style.backgroundColor = themeVars.panel as string;
            }
          }}
        >
          <Settings size={16} />
          {showConfig ? 'Hide Configuration' : 'Configure Table'}
        </button>
      </div>

      <div style={{ display: 'flex' }}>
        {/* Main Table */}
        <div style={{
          flex: 1,
          overflowX: 'auto',
          transition: 'margin-right 0.3s ease',
          marginRight: showConfig ? '320px' : '0',
        }}>
          <DndContext
            sensors={sensors}
            collisionDetection={closestCenter}
            onDragEnd={handleDragEnd}
          >
            <table style={{ 
              width: '100%',
              borderCollapse: 'collapse',
            }}>
              <thead style={{ 
                backgroundColor: themeVars.card as string, 
                borderBottom: `1px solid ${themeVars.border}` 
              }}>
                <tr>
                  <th style={{
                    padding: '12px 8px',
                    textAlign: 'left',
                    fontSize: '12px',
                    fontWeight: '500',
                    color: themeVars.muted as string,
                    textTransform: 'uppercase',
                    letterSpacing: '0.05em',
                    borderRight: `1px solid ${themeVars.border}`,
                    width: '48px',
                  }}>
                    Order
                  </th>
                  {columns.filter(col => col.visible).map(column => (
                    <th 
                      key={column.key} 
                      style={{
                        padding: '12px 8px',
                        textAlign: 'left',
                        fontSize: '12px',
                        fontWeight: '500',
                        color: themeVars.muted as string,
                        textTransform: 'uppercase',
                        letterSpacing: '0.05em',
                        borderRight: `1px solid ${themeVars.border}`,
                        width: column.width,
                      }}
                    >
                      {column.label}
                    </th>
                  ))}
                  <th style={{
                    padding: '12px 8px',
                    textAlign: 'center',
                    fontSize: '12px',
                    fontWeight: '500',
                    color: themeVars.muted as string,
                    textTransform: 'uppercase',
                    letterSpacing: '0.05em',
                    width: '96px',
                  }}>
                    Actions
                  </th>
                </tr>
              </thead>
              <tbody>
                <SortableContext 
                  items={tableRows.map(row => row.id)}
                  strategy={verticalListSortingStrategy}
                >
                  {tableRows.map((task, index) => (
                    <SortableRow
                      key={task.id}
                      task={task}
                      columns={columns}
                      index={index}
                      stories={stories}
                      onTaskUpdate={onTaskUpdate}
                      onTaskDelete={onTaskDelete}
                      onEditRequest={(t) => {
                        setEditingTask(t);
                        setEditForm({ ...t });
                        setStorySearch(t.storyTitle || '');
                        setShowEditModal(true);
                      }}
                    />
                  ))}
                </SortableContext>
              </tbody>
            </table>
          </DndContext>
        </div>

        {/* Optional: Add Task button */}
        {onTaskCreate && (
          <div style={{ display: 'flex', justifyContent: 'center', padding: '12px' }}>
            <button
              onClick={() => {
                setEditingTask(null);
                setEditForm({ title: '', description: '', priority: 2, status: 'planned' as any });
                setStorySearch('');
                setShowEditModal(true);
              }}
              style={{
                display: 'inline-flex',
                alignItems: 'center',
                gap: '6px',
                padding: '8px 12px',
                border: `1px dashed ${themeVars.brand}`,
                background: 'transparent',
                color: themeVars.brand as string,
                borderRadius: 8,
                cursor: 'pointer'
              }}
            >
              <Plus size={16} /> Add Task
            </button>
          </div>
        )}

        {/* Configuration Panel */}
        <div style={{
          position: 'absolute',
          top: 0,
          right: 0,
          height: '100%',
          width: '320px',
          backgroundColor: themeVars.panel as string,
          borderLeft: `1px solid ${themeVars.border}`,
          transition: 'transform 0.3s ease',
          boxShadow: '-4px 0 16px 0 rgba(0, 0, 0, 0.1)',
          transform: showConfig ? 'translateX(0)' : 'translateX(100%)',
        }}>
          <div style={{ 
            padding: '16px', 
            height: '100%', 
            overflowY: 'auto' 
          }}>
            <div style={{ display: 'flex', flexDirection: 'column', gap: '24px' }}>
              {/* Column Configuration */}
              <div>
                <button
                  onClick={() => setConfigExpanded(prev => ({ ...prev, columns: !prev.columns }))}
                  style={{
                    display: 'flex',
                    alignItems: 'center',
                    justifyContent: 'space-between',
                    width: '100%',
                    padding: '8px',
                    textAlign: 'left',
                    fontSize: '14px',
                    fontWeight: '500',
                    color: themeVars.text as string,
                    backgroundColor: 'transparent',
                    border: 'none',
                    borderRadius: '4px',
                    cursor: 'pointer',
                    transition: 'background-color 0.15s ease',
                  }}
                  onMouseEnter={(e) => {
                    e.currentTarget.style.backgroundColor = themeVars.card as string;
                  }}
                  onMouseLeave={(e) => {
                    e.currentTarget.style.backgroundColor = 'transparent';
                  }}
                >
                  <span>Column Visibility</span>
                  {configExpanded.columns ? <ChevronDown size={16} /> : <ChevronRight size={16} />}
                </button>
                
                {configExpanded.columns && (
                  <div style={{ 
                    marginTop: '12px', 
                    display: 'flex', 
                    flexDirection: 'column', 
                    gap: '8px' 
                  }}>
                    {columns.map(column => (
                      <div key={column.key} style={{
                        display: 'flex',
                        alignItems: 'center',
                        justifyContent: 'space-between',
                        padding: '8px',
                        borderRadius: '4px',
                        transition: 'background-color 0.15s ease',
                        cursor: 'pointer',
                      }}
                      onMouseEnter={(e) => {
                        e.currentTarget.style.backgroundColor = themeVars.card as string;
                      }}
                      onMouseLeave={(e) => {
                        e.currentTarget.style.backgroundColor = 'transparent';
                      }}
                      onClick={() => toggleColumn(column.key)}
                      >
                        <div style={{ display: 'flex', alignItems: 'center', gap: '12px' }}>
                          <div style={{
                            width: '20px',
                            height: '20px',
                            borderRadius: '4px',
                            border: '2px solid',
                            borderColor: column.visible ? (themeVars.brand as string) : (themeVars.border as string),
                            backgroundColor: column.visible ? (themeVars.brand as string) : 'transparent',
                            display: 'flex',
                            alignItems: 'center',
                            justifyContent: 'center',
                            transition: 'all 0.15s ease',
                          }}>
                            {column.visible && (
                              <svg width="12" height="12" viewBox="0 0 12 12" fill="white">
                                <path d="M10 3L4.5 8.5L2 6" stroke="currentColor" strokeWidth="2" fill="none" strokeLinecap="round" strokeLinejoin="round"/>
                              </svg>
                            )}
                          </div>
                          <span style={{ fontSize: '14px', color: themeVars.text as string }}>{column.label}</span>
                        </div>
                        <div style={{ display: 'flex', alignItems: 'center', gap: '4px' }}>
                          {column.visible ? (
                            <Eye size={14} style={{ color: themeVars.muted as string }} />
                          ) : (
                            <EyeOff size={14} style={{ color: themeVars.muted as string }} />
                          )}
                        </div>
                      </div>
                    ))}
                  </div>
                )}
              </div>

              {/* Table Settings */}
              <div>
                <button
                  onClick={() => setConfigExpanded(prev => ({ ...prev, display: !prev.display }))}
                  style={{
                    display: 'flex',
                    alignItems: 'center',
                    justifyContent: 'space-between',
                    width: '100%',
                    padding: '8px',
                    textAlign: 'left',
                    fontSize: '14px',
                    fontWeight: '500',
                    color: themeVars.text as string,
                    backgroundColor: 'transparent',
                    border: 'none',
                    borderRadius: '4px',
                    cursor: 'pointer',
                    transition: 'background-color 0.15s ease',
                  }}
                  onMouseEnter={(e) => {
                    e.currentTarget.style.backgroundColor = themeVars.card as string;
                  }}
                  onMouseLeave={(e) => {
                    e.currentTarget.style.backgroundColor = 'transparent';
                  }}
                >
                  <span>Display Options</span>
                  {configExpanded.display ? <ChevronDown size={16} /> : <ChevronRight size={16} />}
                </button>
                
                {configExpanded.display && (
                  <div style={{ 
                    marginTop: '12px', 
                    display: 'flex', 
                    flexDirection: 'column', 
                    gap: '12px' 
                  }}>
                    <div style={{
                      padding: '12px',
                      backgroundColor: themeVars.card as string,
                      borderRadius: '8px',
                    }}>
                      <h4 style={{ 
                        fontSize: '14px', 
                        fontWeight: '500', 
                        color: themeVars.text as string, 
                        margin: '0 0 8px 0' 
                      }}>
                        Text Wrapping
                      </h4>
                      <p style={{ 
                        fontSize: '12px', 
                        color: themeVars.muted as string, 
                        margin: '0 0 8px 0',
                        lineHeight: '1.4',
                      }}>
                        Table cells automatically wrap text for better readability with proper line height and spacing
                      </p>
                      <div style={{ 
                        width: '100%', 
                        height: '8px', 
                        backgroundColor: rgbaCard(0.15), 
                        borderRadius: '4px' 
                      }}>
                        <div style={{ 
                          height: '8px', 
                          backgroundColor: 'var(--green)', 
                          borderRadius: '4px',
                          width: '100%',
                        }}></div>
                      </div>
                    </div>
                    
                    <div style={{
                      padding: '12px',
                      backgroundColor: themeVars.card as string,
                      borderRadius: '8px',
                    }}>
                      <h4 style={{ 
                        fontSize: '14px', 
                        fontWeight: '500', 
                        color: themeVars.text as string, 
                        margin: '0 0 8px 0' 
                      }}>
                        Inline Editing
                      </h4>
                      <p style={{ 
                        fontSize: '12px', 
                        color: themeVars.muted as string, 
                        margin: 0,
                        lineHeight: '1.4',
                      }}>
                        Click any editable cell to modify values directly in the table with modern form controls
                      </p>
                    </div>

                    <div style={{
                      padding: '12px',
                      backgroundColor: themeVars.card as string,
                      borderRadius: '8px',
                    }}>
                      <h4 style={{ 
                        fontSize: '14px', 
                        fontWeight: '500', 
                        color: themeVars.text as string, 
                        margin: '0 0 8px 0' 
                      }}>
                        Modern Actions
                      </h4>
                      <p style={{ 
                        fontSize: '12px', 
                        color: themeVars.muted as string, 
                        margin: 0,
                        lineHeight: '1.4',
                      }}>
                        Text-based action buttons (Edit/Delete) follow design system guidelines with proper hover states
                      </p>
                    </div>
                  </div>
                )}
              </div>
            </div>
          </div>
        </div>
      </div>
    </div>

    {/* Edit/Create Modal (lightweight) */}
    {showEditModal && (
      <div className="modal d-block" tabIndex={-1} role="dialog" style={{ background: 'rgba(0,0,0,0.35)' }}>
        <div className="modal-dialog modal-lg" role="document">
          <div className="modal-content">
            <div className="modal-header">
              <h5 className="modal-title">{editingTask ? 'Edit Task' : 'Add Task'}</h5>
              <button type="button" className="btn-close" onClick={() => setShowEditModal(false)} />
            </div>
            <div className="modal-body">
              <div className="mb-3">
                <label className="form-label">Title</label>
                <input className="form-control" value={editForm.title || ''} onChange={(e) => setEditForm({ ...editForm, title: e.target.value })} />
              </div>
              <div className="mb-3">
                <label className="form-label">Description</label>
                <textarea className="form-control" rows={3} value={editForm.description || ''} onChange={(e) => setEditForm({ ...editForm, description: e.target.value })} />
              </div>
              <div className="row">
                <div className="col-md-6 mb-3">
                  <label className="form-label">Link to Story</label>
                  <input className="form-control" placeholder="Type to search..." value={storySearch} onChange={(e) => setStorySearch(e.target.value)} />
                  <div className="list-group" style={{ maxHeight: 180, overflow: 'auto' }}>
                    {stories.filter(s => s.title?.toLowerCase().includes((storySearch||'').toLowerCase())).slice(0, 10).map(s => (
                      <button key={s.id} type="button" className="list-group-item list-group-item-action"
                        onClick={() => {
                          setEditForm({ ...editForm, storyId: s.id, storyTitle: s.title, priority: (editingTask ? editingTask.priority : (editForm.priority as any)) || (s as any).priority || 2 });
                          setStorySearch(s.title || '');
                        }}
                      >{s.title}</button>
                    ))}
                  </div>
                </div>
                <div className="col-md-3 mb-3">
                  <label className="form-label">Priority</label>
                  <select className="form-select" value={String(editForm.priority ?? '2')} onChange={(e) => setEditForm({ ...editForm, priority: parseInt(e.target.value) as any })}>
                    <option value="1">High</option>
                    <option value="2">Medium</option>
                    <option value="3">Low</option>
                  </select>
                </div>
                <div className="col-md-3 mb-3">
                  <label className="form-label">Due Date</label>
                  <input type="date" className="form-control" value={editForm.dueDate ? new Date(editForm.dueDate as any).toISOString().slice(0,10) : ''} onChange={(e) => setEditForm({ ...editForm, dueDate: e.target.value ? new Date(e.target.value).getTime() : undefined })} />
                </div>
              </div>
            </div>
            <div className="modal-footer">
              <button type="button" className="btn btn-secondary" onClick={() => setShowEditModal(false)}>Cancel</button>
              <button type="button" className="btn btn-primary" onClick={async () => {
                if (!editForm.title) return;
                if (editingTask) {
                  await onTaskUpdate(editingTask.id, {
                    title: editForm.title,
                    description: editForm.description,
                    priority: editForm.priority as any,
                    dueDate: editForm.dueDate as any,
                    storyId: (editForm as any).storyId
                  });
                } else if (onTaskCreate) {
                  await onTaskCreate({
                    title: editForm.title,
                    description: editForm.description,
                    priority: editForm.priority as any,
                    dueDate: editForm.dueDate as any,
                    storyId: (editForm as any).storyId
                  });
                }
                setShowEditModal(false);
              }}>Save</button>
            </div>
          </div>
        </div>
      </div>
    )}
    </>
  );
};

export default ModernTaskTable;<|MERGE_RESOLUTION|>--- conflicted
+++ resolved
@@ -27,12 +27,8 @@
   Wand2,
   Pencil,
   Trash2,
-<<<<<<< HEAD
-  Plus
-=======
   Plus,
   Activity
->>>>>>> cbcafb1e
 } from 'lucide-react';
 import { Task, Story, Goal, Sprint } from '../types';
 import { useSidebar } from '../contexts/SidebarContext';
@@ -453,11 +449,6 @@
         width: '96px',
       }}>
         <div style={{ display: 'flex', alignItems: 'center', justifyContent: 'center', gap: '8px' }}>
-<<<<<<< HEAD
-          {/* AI action */}
-          <button
-            onClick={() => {
-=======
           {/* Activity stream */}
           <button
             onClick={() => {
@@ -472,7 +463,6 @@
           {/* AI action */}
           <button
             onClick={() => {
->>>>>>> cbcafb1e
               console.log('🪄 ModernTaskTable: AI action clicked', { taskId: task.id });
             }}
             style={{ color: themeVars.brand as string, padding: 4, borderRadius: 4, border: 'none', background: 'transparent', cursor: 'pointer' }}
