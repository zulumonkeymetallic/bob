import React, { useState, useEffect } from 'react';
import { Container, Row, Col, Card, Button, Form, Modal, Alert, Nav, Tab, Badge } from 'react-bootstrap';
import { db, functions } from '../firebase';
import { httpsCallable } from 'firebase/functions';
import { doc, getDoc, setDoc, serverTimestamp, collection, query, where, getDocs, writeBatch } from 'firebase/firestore';
import { useAuth } from '../contexts/AuthContext';
import { useTheme } from '../contexts/ThemeContext';
import { useThemeAwareColors, getContrastTextColor } from '../hooks/useThemeAwareColors';
import { GLOBAL_THEMES, GlobalTheme } from '../constants/globalThemes';
import { Settings, Palette, Database, Wand2, KeyRound, Clipboard, FileCode, Plug } from 'lucide-react';
import AIStoryKPISettings from './AIStoryKPISettings';
import { useThemeDebugger } from '../utils/themeDebugger';
<<<<<<< HEAD
import IntegrationSettings from './IntegrationSettings';
import { useLocation, useNavigate } from 'react-router-dom';

const SETTINGS_TABS = ['themes', 'database', 'integrations', 'reminders', 'ai', 'system'] as const;
type SettingsTab = typeof SETTINGS_TABS[number];
const DEFAULT_TAB: SettingsTab = 'themes';

const normalizeTab = (value: string | null): SettingsTab => {
  if (value && SETTINGS_TABS.includes(value as SettingsTab)) {
    return value as SettingsTab;
  }
  return DEFAULT_TAB;
};
=======
import BudgetSettings from './finance/BudgetSettings';
>>>>>>> b56d2bdb

interface GlobalThemeSettings {
  themes: GlobalTheme[];
  customizations: Record<string, any>;
  lastUpdated: any;
}

const SettingsPage: React.FC = () => {
  const location = useLocation();
  const navigate = useNavigate();
  const { currentUser } = useAuth();
  const { theme, toggleTheme } = useTheme();
  const { isDark, colors, backgrounds } = useThemeAwareColors();
  const { logThemeInfo, scanPageForInconsistencies, createClickHandler } = useThemeDebugger('SettingsPage');
  const [saveSuccess, setSaveSuccess] = useState(false);
  const [migrateSuccess, setMigrateSuccess] = useState(false);
  const [migrationProgress, setMigrationProgress] = useState(0);

  // Global theme management state
  const [globalThemes, setGlobalThemes] = useState<GlobalTheme[]>(GLOBAL_THEMES);
  const [editingTheme, setEditingTheme] = useState<GlobalTheme | null>(null);
  const [showThemeModal, setShowThemeModal] = useState(false);

  // Migration state
  const [migrationStats, setMigrationStats] = useState({
    goals: 0,
    stories: 0, 
    tasks: 0,
    needsMigration: false
  });

  // Fitness & Integrations
  const [parkrunAthleteId, setParkrunAthleteId] = useState('');
  const [parkrunAutoSync, setParkrunAutoSync] = useState(false);
  const [stravaAutoSync, setStravaAutoSync] = useState(false);
  const [parkrunDefaultEventSlug, setParkrunDefaultEventSlug] = useState('');
  const [parkrunDefaultStartRun, setParkrunDefaultStartRun] = useState<string>('');
  const [parkrunAutoComputePercentiles, setParkrunAutoComputePercentiles] = useState(false);
  const [autoEnrichStravaHR, setAutoEnrichStravaHR] = useState(false);
  const [autoComputeFitnessMetrics, setAutoComputeFitnessMetrics] = useState(false);
  const [saveProfileMsg, setSaveProfileMsg] = useState<string>('');
  const [saveProfileError, setSaveProfileError] = useState<string>('');
  const [savingProfile, setSavingProfile] = useState<boolean>(false);

<<<<<<< HEAD
  const [activeTab, setActiveTab] = useState<SettingsTab>(normalizeTab(new URLSearchParams(location.search).get('tab')));

  useEffect(() => {
    const nextTab = normalizeTab(new URLSearchParams(location.search).get('tab'));
    if (nextTab !== activeTab) {
      setActiveTab(nextTab);
    }
  }, [location.search, activeTab]);

  const handleTabSelect = (key: string | null) => {
    if (!key) return;
    const tab = normalizeTab(key);
    if (tab !== activeTab) {
      setActiveTab(tab);
    }

    const params = new URLSearchParams(location.search);
    if (params.get('tab') === tab) return;
    params.set('tab', tab);
    const searchString = params.toString();
    navigate(`${location.pathname}?${searchString}`, { replace: true });
  };
=======
  // Finance (Monzo)
  const [monzoConnected, setMonzoConnected] = useState(false);
  const [monzoAccounts, setMonzoAccounts] = useState<Array<{ id: string; description?: string }>>([]);
  const [monzoAccountId, setMonzoAccountId] = useState<string>('');
>>>>>>> b56d2bdb

  // Reminders (Shortcuts) helpers
  const [remindersSecret, setRemindersSecret] = useState<string>('');
  const userUid = currentUser?.uid || '';
  const pushUrl = `https://bob20250810.web.app/reminders/push?uid=${userUid}`;
  const pullUrl = `https://bob20250810.web.app/reminders/pull?uid=${userUid}`;
  const jellyPush = `shortcut "BOB Reminders – Push" {\n  let base = \"https://bob20250810.web.app\"\n  let uid = ask(\"Enter BOB User ID\")\n  let secret = ask(\"Enter Reminders Secret\")\n  let remindersList = ask(\"Reminders List (default: Personal)\")\n  if (remindersList == null || remindersList == \"\") { remindersList = \"Personal\" }\n  let headers = dictionary { \"x-reminders-secret\": secret }\n  let url = base + \"/reminders/push?uid=\" + uid\n  let response = getContentsOfURL(url: url, method: GET, headers: headers)\n  let payload = getDictionary(response)\n  let tasks = payload[\"tasks\"]\n  repeat task in tasks {\n    let id = task[\"id\"]\n    let title = task[\"title\"]\n    let dueDateMs = task[\"dueDate\"]\n    let ref = task[\"ref\"] ?? id\n    let storyId = task[\"storyId\"]\n    let goalId = task[\"goalId\"]\n    let createdAtMs = task[\"createdAt\"]\n    let createdLine = \"\"\n    if (createdAtMs != null) {\n      let createdDate = date((createdAtMs / 1000))\n      createdLine = \"[Created: \" + formatDate(createdDate, \"yyyy-MM-dd HH:mm\") + \"]\"\n    }\n    let due = null\n    if (dueDateMs != null) { due = date((dueDateMs / 1000)) }\n    let marker = \"BOB: \" + ref\n    let existing = findReminders(inList: remindersList, where: notesContains(marker), limit: 1)\n    if (count(existing) == 0) {\n      let extra = \"\"\n      if (storyId != null && storyId != \"\") { extra = extra + \" | Story: \" + storyId }\n      if (goalId != null && goalId != \"\") { extra = extra + \" | Goal: \" + goalId }\n      let line1 = marker + extra\n      let line2 = \"[\" + formatDate(currentDate(), \"yyyy-MM-dd HH:mm\") + \"] Created via Push\"\n      let line3 = (due != null) ? (\"(due: \" + formatDate(due, \"yyyy-MM-dd\") + \")\") : \"\"\n      let notes = line1 + \"\\n\" + line2 + (line3 == \"\" ? \"\" : (\" \" + line3)) + (createdLine == \"\" ? \"\" : (\"\\n\" + createdLine))\n      let r = createReminder(title: title, inList: remindersList, dueDate: due, notes: notes)\n    } else {\n      let r = first(existing)\n      setReminder(r, title: title, dueDate: due)\n      let prepend = \"[\" + formatDate(currentDate(), \"yyyy-MM-dd HH:mm\") + \"] Updated via Push\"\n      prependReminderNotes(r, prepend)\n    }\n  }\n}\n`;
  const jellyPull = `shortcut \"BOB Reminders – Pull\" {\n  let base = \"https://bob20250810.web.app\"\n  let uid = ask(\"Enter BOB User ID\")\n  let secret = ask(\"Enter Reminders Secret\")\n  let remindersList = ask(\"Reminders List (default: Personal)\")\n  if (remindersList == null || remindersList == \"\") { remindersList = \"Personal\" }\n  let lookbackMinutes = 120\n  let since = addToDate(currentDate(), minutes: -lookbackMinutes)\n  let candidates = findReminders(inList: remindersList, where: modifiedAfter(since))\n  let changes = []\n  repeat r in candidates {\n    let rid = identifier(r)\n    let notes = getReminderNotes(r)\n    let firstLine = firstLineOf(notes)\n    let id = null\n    if (startsWith(firstLine, \"BOB:\")) { id = trim(replace(firstLine, \"BOB:\", \"\")) }\n    let completed = isReminderCompleted(r)\n    let entry = dictionary { \"id\": id, \"reminderId\": rid, \"completed\": completed }\n    changes = append(changes, entry)\n    let stamp = \"[\" + formatDate(currentDate(), \"yyyy-MM-dd HH:mm\") + \"] \" + (completed ? \"Completed\" : \"Updated\") + \" in Reminders\"\n    prependReminderNotes(r, stamp)\n  }\n  let body = dictionary { \"tasks\": changes, \"uid\": uid }\n  let headers = dictionary { \"x-reminders-secret\": secret, \"Content-Type\": \"application/json\" }\n  let url = base + \"/reminders/pull?uid=\" + uid\n  let result = getContentsOfURL(url: url, method: POST, headers: headers, body: toJSON(body))\n  showResult(result)\n}\n`;
  const copy = async (text: string) => {
    try { await navigator.clipboard.writeText(text); alert('Copied'); } catch {}
  };

  // Generate minimal Apple Shortcuts JSON skeletons for import
  const makePushShortcutJson = (uid: string, secret: string, base: string) => ({
    WFWorkflowClientVersion: 900,
    WFWorkflowIcon: { WFWorkflowIconGlyphNumber: 59513, WFWorkflowIconStartColor: 0 },
    WFWorkflowName: 'BOB Reminders – Push',
    WFWorkflowActions: [
      {
        WFWorkflowActionIdentifier: 'is.workflow.actions.getcontentsurl',
        WFWorkflowActionParameters: {
          WFGetContentsOfURLActionURL: `${base}/reminders/push?uid=${uid}`,
          WFHTTPMethod: 'GET',
          WFHTTPHeaders: { 'x-reminders-secret': secret }
        }
      }
    ]
  });

  const makePullShortcutJson = (uid: string, secret: string, base: string) => ({
    WFWorkflowClientVersion: 900,
    WFWorkflowIcon: { WFWorkflowIconGlyphNumber: 59513, WFWorkflowIconStartColor: 0 },
    WFWorkflowName: 'BOB Reminders – Pull',
    WFWorkflowActions: [
      {
        WFWorkflowActionIdentifier: 'is.workflow.actions.getcontentsurl',
        WFWorkflowActionParameters: {
          WFGetContentsOfURLActionURL: `${base}/reminders/pull?uid=${uid}`,
          WFHTTPMethod: 'POST',
          WFHTTPHeaders: { 'x-reminders-secret': secret, 'Content-Type': 'application/json' },
          WFRequestBody: JSON.stringify({ tasks: [] })
        }
      }
    ]
  });

  const downloadJson = (filename: string, data: any) => {
    const blob = new Blob([JSON.stringify(data, null, 2)], { type: 'application/json' });
    const url = URL.createObjectURL(blob);
    const a = document.createElement('a');
    a.href = url;
    a.download = filename;
    document.body.appendChild(a);
    a.click();
    a.remove();
    URL.revokeObjectURL(url);
  };

  // Check if database needs migration to new theme system
  const checkMigrationStatus = async () => {
    if (!currentUser) return;

    try {
      const collections = ['goals', 'stories', 'tasks'];
      let needsMigration = false;

      for (const collectionName of collections) {
        const q = query(collection(db, collectionName), where('userId', '==', currentUser.uid));
        const snapshot = await getDocs(q);
        
        const count = snapshot.size;

        // Check if any items have string-based themes (need migration)
        snapshot.docs.forEach(doc => {
          const data = doc.data();
          if (typeof data.theme === 'string') {
            needsMigration = true;
          }
        });

        setMigrationStats(prev => ({
          ...prev,
          [collectionName]: count,
          needsMigration
        }));
      }
    } catch (error) {
      console.error('Error checking migration status:', error);
    }
  };

  // Load global theme settings from Firebase
  useEffect(() => {
    const loadGlobalThemes = async () => {
      if (!currentUser) return;
      
      try {
        const docRef = doc(db, 'global_themes', currentUser.uid);
        const docSnap = await getDoc(docRef);
        
        if (docSnap.exists()) {
          const data = docSnap.data() as GlobalThemeSettings;
          setGlobalThemes(data.themes || GLOBAL_THEMES);
        }
        // Load fitness profile fields
        const profileRef = doc(db, 'profiles', currentUser.uid);
        const profileSnap = await getDoc(profileRef);
      if (profileSnap.exists()) {
        const p = profileSnap.data() as any;
          setParkrunAthleteId(p.parkrunAthleteId || '');
          setParkrunAutoSync(!!p.parkrunAutoSync);
          setStravaAutoSync(!!p.stravaAutoSync);
          setParkrunDefaultEventSlug(p.parkrunDefaultEventSlug || '');
          setParkrunDefaultStartRun(p.parkrunDefaultStartRun ? String(p.parkrunDefaultStartRun) : '');
          setParkrunAutoComputePercentiles(!!p.parkrunAutoComputePercentiles);
          setAutoEnrichStravaHR(!!p.autoEnrichStravaHR);
        setAutoComputeFitnessMetrics(!!p.autoComputeFitnessMetrics);
        setMonzoConnected(!!p.monzoConnected);
      }
        
        // Check migration status
        await checkMigrationStatus();
        
      } catch (error) {
        console.error('Error loading global themes:', error);
      }
    };

    loadGlobalThemes();
  }, [currentUser]);

  // Initialize theme debugging (only when debug mode is enabled)
  useEffect(() => {
    // Theme debugging is now controlled by THEME_DEBUG_ENABLED flag in themeDebugger.ts
    // This prevents console flooding during normal usage
  }, [isDark, theme, logThemeInfo, scanPageForInconsistencies]);

  // Migrate database to use numeric theme IDs
  const migrateDatabase = async () => {
    if (!currentUser) return;

    try {
      setMigrationProgress(0);
      const collections = ['goals', 'stories', 'tasks'];
      const batch = writeBatch(db);
      let totalProcessed = 0;
      let totalItems = 0;
      
      // First count total items
      for (const collectionName of collections) {
        const q = query(collection(db, collectionName), where('userId', '==', currentUser.uid));
        const snapshot = await getDocs(q);
        totalItems += snapshot.size;
      }
      
      for (const collectionName of collections) {
        const q = query(collection(db, collectionName), where('userId', '==', currentUser.uid));
        const snapshot = await getDocs(q);
        
        snapshot.docs.forEach(docSnapshot => {
          const data = docSnapshot.data();
          
          // Only migrate if theme is still a string
          if (typeof data.theme === 'string') {
            const themeMapping: Record<string, number> = {
              'Health': 1, 'Growth': 2, 'Wealth': 3, 'Tribe': 4, 'Home': 5, 'General': 0
            };
            
            const newThemeId = themeMapping[data.theme] || 0;
            
            batch.update(doc(db, collectionName, docSnapshot.id), {
              theme: newThemeId,
              migratedAt: serverTimestamp()
            });
          }
          
          totalProcessed++;
          setMigrationProgress(Math.round((totalProcessed / totalItems) * 100));
        });
      }
      
      await batch.commit();
      setMigrateSuccess(true);
      await checkMigrationStatus();
      
    } catch (error) {
      console.error('Error migrating database:', error);
    }
  };

  // Monzo handlers
  const handleMonzoConnect = async () => {
    if (!currentUser) return;
    try {
      const nonce = Math.random().toString(36).slice(2);
      const region = 'europe-west2';
      const projectId = (window as any).FIREBASE_PROJECT_ID || (window as any).REACT_APP_FIREBASE_PROJECT_ID || 'bob20250810';
      const url = `https://${region}-${projectId}.cloudfunctions.net/monzoOAuthStart?uid=${currentUser.uid}&nonce=${nonce}`;
      const popup = window.open(url, 'monzo-oauth', 'width=500,height=700');
      const check = setInterval(() => {
        if (popup?.closed) { clearInterval(check); setMonzoConnected(true); }
      }, 800);
    } catch (e) { console.warn('Monzo connect failed', (e as any)?.message); }
  };

  const handleMonzoListAccounts = async () => {
    try {
      const callable = httpsCallable(functions, 'monzoListAccounts');
      const res: any = await callable({});
      const accounts = (res?.data?.accounts || []).map((a: any) => ({ id: a.id, description: a.description || a.type }));
      setMonzoAccounts(accounts);
      if (!monzoAccountId && accounts[0]) setMonzoAccountId(accounts[0].id);
    } catch (e) { console.warn('Monzo list accounts failed', (e as any)?.message); }
  };

  const handleMonzoSync = async () => {
    if (!monzoAccountId) { alert('Select a Monzo account first'); return; }
    try {
      const callable = httpsCallable(functions, 'monzoSyncTransactions');
      const res: any = await callable({ accountId: monzoAccountId });
      alert(`Synced ${res?.data?.count || 0} transactions`);
    } catch (e) { alert('Monzo sync failed: ' + ((e as any)?.message || 'unknown')); }
  };

  // Save global theme configuration
  const saveGlobalThemes = async () => {
    if (!currentUser) return;

    try {
      const globalThemeSettings: GlobalThemeSettings = {
        themes: globalThemes,
        customizations: {},
        lastUpdated: serverTimestamp()
      };

      await setDoc(doc(db, 'global_themes', currentUser.uid), globalThemeSettings);
      setSaveSuccess(true);
      setTimeout(() => setSaveSuccess(false), 3000);
    } catch (error) {
      console.error('Error saving global themes:', error);
    }
  };

  // Edit theme color
  const handleThemeEdit = (theme: GlobalTheme) => {
    setEditingTheme({ ...theme });
    setShowThemeModal(true);
  };

  // Save edited theme
  const saveThemeEdit = () => {
    if (!editingTheme) return;

    setGlobalThemes(prev => 
      prev.map(theme => 
        theme.id === editingTheme.id ? editingTheme : theme
      )
    );
    
    setShowThemeModal(false);
    setEditingTheme(null);
  };

  // Reset to default themes
  const resetToDefaults = () => {
    setGlobalThemes(GLOBAL_THEMES);
  };

  return (
    <Container fluid className="py-4">
      <Row>
        <Col>
          <div className="d-flex justify-content-between align-items-center mb-4">
            <h2 style={{ color: colors.primary }} className="mb-0">
              <Settings size={28} className="me-2" />
              Settings
            </h2>
            <Button 
              variant="outline-info" 
              size="sm"
              onClick={(e) => {
                createClickHandler()(e);
                scanPageForInconsistencies();
              }}
            >
              🔍 Debug Theme
            </Button>
          </div>
        </Col>
      </Row>

      <Tab.Container activeKey={activeTab} onSelect={handleTabSelect}>
        <Row>
          <Col sm={3}>
            <Nav variant="pills" className="flex-column">
              <Nav.Item>
                <Nav.Link 
                  eventKey="themes" 
                  style={{ color: colors.primary }}
                  onClick={createClickHandler()}
                >
                  <Palette size={20} className="me-2" />
                  Themes & Colors
                </Nav.Link>
              </Nav.Item>
              <Nav.Item>
                <Nav.Link 
                  eventKey="database" 
                  style={{ color: colors.primary }}
                  onClick={createClickHandler()}
                >
                  <Database size={20} className="me-2" />
                  Database Migration
                  {migrationStats.needsMigration && (
                    <Badge bg="warning" className="ms-2">Action Needed</Badge>
                  )}
                </Nav.Link>
              </Nav.Item>
              <Nav.Item>
                <Nav.Link 
                  eventKey="integrations" 
                  style={{ color: colors.primary }}
                  onClick={createClickHandler()}
                >
                  <Plug size={20} className="me-2" />
                  Integrations
                </Nav.Link>
              </Nav.Item>
              <Nav.Item>
                <Nav.Link 
                  eventKey="reminders" 
                  style={{ color: colors.primary }}
                  onClick={createClickHandler()}
                >
                  <KeyRound size={20} className="me-2" />
                  Reminders (Shortcuts)
                </Nav.Link>
              </Nav.Item>
              <Nav.Item>
                <Nav.Link 
                  eventKey="ai"
                  style={{ color: colors.primary }}
                  onClick={createClickHandler()}
                >
                  <Wand2 size={20} className="me-2" />
                  AI: Story & KPI
                </Nav.Link>
              </Nav.Item>
              <Nav.Item>
                <Nav.Link 
                  eventKey="system" 
                  style={{ color: colors.primary }}
                  onClick={createClickHandler()}
                >
                  <Settings size={20} className="me-2" />
                  System Preferences
                </Nav.Link>
              </Nav.Item>
              <Nav.Item>
                <Nav.Link 
                  eventKey="finance" 
                  style={{ color: colors.primary }}
                  onClick={createClickHandler()}
                >
                  <Database size={20} className="me-2" />
                  Finance (Monzo)
                </Nav.Link>
              </Nav.Item>
            </Nav>
          </Col>
          
          <Col sm={9}>
            <Tab.Content>
              {/* Themes & Colors Tab */}
              <Tab.Pane eventKey="themes">
                <Card 
                  style={{ backgroundColor: backgrounds.card, border: `1px solid ${isDark ? '#374151' : '#e5e7eb'}` }}
                  onClick={createClickHandler()}
                >
                  <Card.Header 
                    style={{ backgroundColor: backgrounds.surface, color: colors.primary }}
                    onClick={createClickHandler()}
                  >
                    <h4 className="mb-0">Global Theme Management</h4>
                    <small style={{ color: colors.secondary }}>
                      Customize themes used across all goals, stories, and tasks
                    </small>
                  </Card.Header>
                  <Card.Body>
                    {saveSuccess && (
                      <Alert variant="success" className="mb-3">
                        Global themes saved successfully!
                      </Alert>
                    )}
                    
                    <div className="d-flex justify-content-between align-items-center mb-3">
                      <h5 style={{ color: colors.primary }}>Global Themes ({globalThemes.length})</h5>
                      <div>
                        <Button 
                          variant="outline-secondary" 
                          size="sm" 
                          onClick={(e) => {
                            createClickHandler()(e);
                            resetToDefaults();
                          }}
                          className="me-2"
                        >
                          Reset to Defaults
                        </Button>
                        <Button 
                          variant="primary" 
                          onClick={(e) => {
                            createClickHandler()(e);
                            saveGlobalThemes();
                          }}
                        >
                          Save Themes
                        </Button>
                      </div>
                    </div>

                    <Row>
                      {globalThemes.map((theme) => (
                        <Col md={6} lg={4} key={theme.id} className="mb-3">
                          <Card 
                            style={{ 
                              backgroundColor: theme.color,
                              color: getContrastTextColor(theme.color),
                              cursor: 'pointer',
                              transition: 'transform 0.2s ease'
                            }}
                            className="h-100"
                            onClick={(e) => {
                              createClickHandler()(e);
                              handleThemeEdit(theme);
                            }}
                          >
                            <Card.Body className="text-center">
                              <h6 className="mb-1">{theme.label}</h6>
                              <small style={{ opacity: 0.8 }}>
                                ID: {theme.id} | {theme.color}
                              </small>
                            </Card.Body>
                          </Card>
                        </Col>
                      ))}
                    </Row>

                    <Alert variant="info" className="mt-3">
                      <strong>Note:</strong> Changes to themes will apply to all new goals, stories, and tasks. 
                      Existing items will retain their current theme assignments unless migrated.
                    </Alert>
                  </Card.Body>
                </Card>
              </Tab.Pane>

              {/* Finance (Monzo) */}
              <Tab.Pane eventKey="finance">
                <Card className="mb-3" style={{ backgroundColor: backgrounds.card }}>
                  <Card.Body>
                    <h5 className="mb-3">Monzo Bank</h5>
                    <div className="d-flex justify-content-between align-items-center p-3 border rounded">
                      <div>
                        <div className="mb-1"><strong>Status:</strong> {monzoConnected ? <span className="text-success">Connected</span> : <span className="text-muted">Not connected</span>}</div>
                        <div className="small text-muted">Connect and import transactions for budgeting and dashboards</div>
                      </div>
                      <div className="d-flex flex-column align-items-end gap-2">
                        <button className={`btn ${monzoConnected ? 'btn-outline-danger' : 'btn-outline-primary'}`} onClick={handleMonzoConnect}>
                          {monzoConnected ? 'Reconnect' : 'Connect'}
                        </button>
                        {monzoConnected && (
                          <div className="d-flex gap-2 align-items-center">
                            <select className="form-select form-select-sm" value={monzoAccountId} onChange={(e) => setMonzoAccountId(e.target.value)} style={{ minWidth: 220 }}>
                              <option value="">Select account…</option>
                              {monzoAccounts.map(a => (<option key={a.id} value={a.id}>{a.description || a.id}</option>))}
                            </select>
                            <button className="btn btn-outline-secondary btn-sm" onClick={handleMonzoListAccounts}>List Accounts</button>
                            <button className="btn btn-outline-success btn-sm" onClick={handleMonzoSync}>Sync Now</button>
                          </div>
                        )}
                      </div>
                    </div>
                  </Card.Body>
                </Card>

                <BudgetSettings />
              </Tab.Pane>

              {/* Reminders (Shortcuts) Tab */}
              <Tab.Pane eventKey="reminders">
                <Card style={{ backgroundColor: backgrounds.card, border: `1px solid ${isDark ? '#374151' : '#e5e7eb'}` }}>
                  <Card.Header style={{ backgroundColor: backgrounds.surface, color: colors.primary }}>
                    <h4 className="mb-0">Apple Reminders (Shortcuts)</h4>
                    <small className="text-muted">Endpoints, your UID, Jellycuts code, and secret rotation</small>
                  </Card.Header>
                  <Card.Body>
                    <Row className="mb-3">
                      <Col md={6}>
                        <Form.Group className="mb-2">
                          <Form.Label>Your User ID (UID)</Form.Label>
                          <div className="d-flex gap-2">
                            <Form.Control readOnly value={userUid} />
                            <Button variant="outline-secondary" onClick={() => copy(userUid)}><Clipboard size={16} /></Button>
                          </div>
                        </Form.Group>
                        <Form.Group className="mb-2">
                          <Form.Label>Push URL</Form.Label>
                          <div className="d-flex gap-2">
                            <Form.Control readOnly value={pushUrl} />
                            <Button variant="outline-secondary" onClick={() => copy(pushUrl)}><Clipboard size={16} /></Button>
                          </div>
                        </Form.Group>
                        <Form.Group className="mb-2">
                          <Form.Label>Pull URL</Form.Label>
                          <div className="d-flex gap-2">
                            <Form.Control readOnly value={pullUrl} />
                            <Button variant="outline-secondary" onClick={() => copy(pullUrl)}><Clipboard size={16} /></Button>
                          </div>
                        </Form.Group>
                        <Form.Group className="mb-2">
                          <Form.Label>Secret (paste for curl examples)</Form.Label>
                          <Form.Control type="password" placeholder="REMINDERS_WEBHOOK_SECRET" value={remindersSecret} onChange={(e)=>setRemindersSecret(e.target.value)} />
                        </Form.Group>
                      </Col>
                      <Col md={6}>
                        <Form.Group className="mb-2">
                          <Form.Label>curl: Push</Form.Label>
                          <Form.Control as="textarea" rows={4} readOnly value={`curl -sS -H 'x-reminders-secret: ${remindersSecret||'<SECRET>'}' '${pushUrl}' | jq .`} />
                          <div className="mt-1"><Button size="sm" variant="outline-secondary" onClick={()=>copy(`curl -sS -H 'x-reminders-secret: ${remindersSecret||'<SECRET>'}' '${pushUrl}' | jq .`)}>Copy</Button></div>
                        </Form.Group>
                        <Form.Group className="mb-2">
                          <Form.Label>curl: Pull (example)</Form.Label>
                          <Form.Control as="textarea" rows={4} readOnly value={`curl -sS -X POST -H 'x-reminders-secret: ${remindersSecret||'<SECRET>'}' -H 'Content-Type: application/json' -d '{\\"tasks\\":[{\\"id\\":\\"<taskId>\\",\\"reminderId\\":\\"<rid>\\",\\"completed\\":true}]}' '${pullUrl}' | jq .`} />
                          <div className="mt-1"><Button size="sm" variant="outline-secondary" onClick={()=>copy(`curl -sS -X POST -H 'x-reminders-secret: ${remindersSecret||'<SECRET>'}' -H 'Content-Type: application/json' -d '{\"tasks\":[{\"id\":\"<taskId>\",\"reminderId\":\"<rid>\",\"completed\":true}]}' '${pullUrl}' | jq .`)}>Copy</Button></div>
                        </Form.Group>
                      </Col>
                    </Row>
                    <Row>
                      <Col md={6} className="mb-3">
                        <Card>
                          <Card.Header><FileCode size={16} className="me-2" /> Jellycuts: Push</Card.Header>
                          <Card.Body>
                            <Form.Control as="textarea" rows={12} readOnly value={jellyPush} />
                            <div className="mt-2"><Button size="sm" variant="outline-secondary" onClick={()=>copy(jellyPush)}>Copy Jelly (Push)</Button></div>
                            <div className="mt-2"><Button size="sm" variant="outline-primary" onClick={()=>downloadJson('BOB_Reminders_Push.shortcut.json', makePushShortcutJson(userUid, remindersSecret||'<SECRET>', 'https://bob20250810.web.app'))}>Download Apple Shortcut JSON (Push)</Button></div>
                          </Card.Body>
                        </Card>
                      </Col>
                      <Col md={6} className="mb-3">
                        <Card>
                          <Card.Header><FileCode size={16} className="me-2" /> Jellycuts: Pull</Card.Header>
                          <Card.Body>
                            <Form.Control as="textarea" rows={12} readOnly value={jellyPull} />
                            <div className="mt-2"><Button size="sm" variant="outline-secondary" onClick={()=>copy(jellyPull)}>Copy Jelly (Pull)</Button></div>
                            <div className="mt-2"><Button size="sm" variant="outline-primary" onClick={()=>downloadJson('BOB_Reminders_Pull.shortcut.json', makePullShortcutJson(userUid, remindersSecret||'<SECRET>', 'https://bob20250810.web.app'))}>Download Apple Shortcut JSON (Pull)</Button></div>
                          </Card.Body>
                        </Card>
                      </Col>
                    </Row>
                    <Card className="mt-2">
                      <Card.Header>Rotate Secret</Card.Header>
                      <Card.Body>
                        <p className="mb-2">Secret name: <code>REMINDERS_WEBHOOK_SECRET</code> (Google Cloud Secret Manager)</p>
                        <pre className="p-2 bg-light" style={{whiteSpace:'pre-wrap'}}>
gcloud secrets versions access latest --secret=REMINDERS_WEBHOOK_SECRET --project=bob20250810
firebase functions:secrets:set REMINDERS_WEBHOOK_SECRET --project bob20250810
firebase deploy --only functions:remindersPush,functions:remindersPull --project bob20250810
                        </pre>
                        <small className="text-muted">Updating the secret requires redeploying the affected functions.</small>
                      </Card.Body>
                    </Card>
                  </Card.Body>
                </Card>
              </Tab.Pane>

              {/* Database Migration Tab */}
              <Tab.Pane eventKey="database">
                <Card style={{ backgroundColor: backgrounds.card, border: `1px solid ${isDark ? '#374151' : '#e5e7eb'}` }}>
                  <Card.Header style={{ backgroundColor: backgrounds.surface, color: colors.primary }}>
                    <h4 className="mb-0">Database Migration</h4>
                    <small style={{ color: colors.secondary }}>
                      Upgrade your data to use the new global theme system
                    </small>
                  </Card.Header>
                  <Card.Body>
                    {migrateSuccess && (
                      <Alert variant="success" className="mb-3">
                        Database migration completed successfully!
                      </Alert>
                    )}

                    <Row className="mb-4">
                      <Col md={4} className="text-center">
                        <h3 style={{ color: colors.primary }}>{migrationStats.goals}</h3>
                        <p style={{ color: colors.secondary }}>Goals</p>
                      </Col>
                      <Col md={4} className="text-center">
                        <h3 style={{ color: colors.primary }}>{migrationStats.stories}</h3>
                        <p style={{ color: colors.secondary }}>Stories</p>
                      </Col>
                      <Col md={4} className="text-center">
                        <h3 style={{ color: colors.primary }}>{migrationStats.tasks}</h3>
                        <p style={{ color: colors.secondary }}>Tasks</p>
                      </Col>
                    </Row>

                    {migrationStats.needsMigration ? (
                      <div>
                        <Alert variant="warning">
                          <strong>Migration Required:</strong> Your database contains items using the old theme format. 
                          Click below to upgrade them to the new global theme system.
                        </Alert>
                        
                        {migrationProgress > 0 && migrationProgress < 100 && (
                          <div className="mb-3">
                            <div className="progress">
                              <div 
                                className="progress-bar" 
                                style={{ width: `${migrationProgress}%` }}
                              >
                                {migrationProgress}%
                              </div>
                            </div>
                          </div>
                        )}
                        
                        <Button 
                          variant="warning" 
                          onClick={migrateDatabase}
                          disabled={migrationProgress > 0 && migrationProgress < 100}
                        >
                          {migrationProgress > 0 && migrationProgress < 100 ? 'Migrating...' : 'Migrate Database'}
                        </Button>
                      </div>
                    ) : (
                      <Alert variant="success">
                        <strong>Up to Date:</strong> Your database is using the latest global theme system.
                      </Alert>
                    )}
                  </Card.Body>
                </Card>
              </Tab.Pane>

              <Tab.Pane eventKey="integrations">
                <IntegrationSettings />
              </Tab.Pane>

              {/* AI Story/KPI Settings */}
              <Tab.Pane eventKey="ai">
                <AIStoryKPISettings />
              </Tab.Pane>

              {/* System Preferences Tab */}
              <Tab.Pane eventKey="system">
                <Card style={{ backgroundColor: backgrounds.card, border: `1px solid ${isDark ? '#374151' : '#e5e7eb'}` }}>
                  <Card.Header style={{ backgroundColor: backgrounds.surface, color: colors.primary }}>
                    <h4 className="mb-0">System Preferences</h4>
                  </Card.Header>
                  <Card.Body>
                    {/* AI Story Generation Prompt */}
                    <AISettings />

                    <Card className="mb-3">
                      <Card.Body>
                        <h5 className="mb-2">Fitness & Integrations</h5>
                        <Row className="g-3 align-items-end">
                          <Col md={6}>
                            <Form.Group>
                              <Form.Label style={{ color: colors.primary }}>Parkrun Athlete ID</Form.Label>
                              <Form.Control
                                type="text"
                                placeholder="e.g., 349501"
                                value={parkrunAthleteId}
                                onChange={(e) => setParkrunAthleteId(e.target.value)}
                              />
                              <Form.Text className="text-muted">Found in your Parkrun profile URL (athleteNumber=...)</Form.Text>
                            </Form.Group>
                          </Col>
                          <Col md={3}>
                            <Button
                              variant="primary"
                              disabled={savingProfile}
                              onClick={async () => {
                                if (!currentUser) return;
                                setSavingProfile(true);
                                setSaveProfileError('');
                                try {
                                  await setDoc(doc(db, 'profiles', currentUser.uid), {
                                    ownerUid: currentUser.uid,
                                    parkrunAthleteId,
                                    parkrunAutoSync,
                                    stravaAutoSync,
                                    parkrunDefaultEventSlug,
                                    parkrunDefaultStartRun: parkrunDefaultStartRun ? Number(parkrunDefaultStartRun) : null,
                                    parkrunAutoComputePercentiles,
                                    autoEnrichStravaHR,
                                    autoComputeFitnessMetrics
                                  }, { merge: true });
                                  setSaveProfileMsg('Saved');
                                  setTimeout(() => setSaveProfileMsg(''), 2500);
                                } catch (e: any) {
                                  setSaveProfileError(e?.message || 'Failed to save');
                                } finally {
                                  setSavingProfile(false);
                                }
                              }}
                            >
                              {savingProfile ? 'Saving…' : 'Save'}
                            </Button>
                          </Col>
                          <Col md={3}>
                            {saveProfileMsg && <span className="text-success">{saveProfileMsg}</span>}
                            {saveProfileError && <span className="text-danger">{saveProfileError}</span>}
                          </Col>
                        </Row>
                      </Card.Body>
                    </Card>

                    <Card className="mb-3">
                      <Card.Body>
                        <h6 className="mb-2">Automation</h6>
                        <Row className="g-3">
                          <Col md={6}>
                            <Form.Check type="checkbox" label="Auto-sync Parkrun (daily)" checked={parkrunAutoSync} onChange={(e)=>setParkrunAutoSync(e.target.checked)} />
                          </Col>
                          <Col md={6}>
                            <Form.Check type="checkbox" label="Auto-sync Strava (daily)" checked={stravaAutoSync} onChange={(e)=>setStravaAutoSync(e.target.checked)} />
                          </Col>
                          <Col md={6}>
                            <Form.Check type="checkbox" label="Auto-compute Parkrun percentiles" checked={parkrunAutoComputePercentiles} onChange={(e)=>setParkrunAutoComputePercentiles(e.target.checked)} />
                          </Col>
                          <Col md={6}>
                            <Form.Check type="checkbox" label="Auto-enrich Strava HR zones" checked={autoEnrichStravaHR} onChange={(e)=>setAutoEnrichStravaHR(e.target.checked)} />
                          </Col>
                          <Col md={6}>
                            <Form.Check type="checkbox" label="Auto-compute Fitness Overview/Analysis" checked={autoComputeFitnessMetrics} onChange={(e)=>setAutoComputeFitnessMetrics(e.target.checked)} />
                          </Col>
                        </Row>
                        <Row className="g-3 mt-2">
                          <Col md={6}>
                            <Form.Label>Default Event Slug</Form.Label>
                            <Form.Control value={parkrunDefaultEventSlug} onChange={(e)=>setParkrunDefaultEventSlug(e.target.value)} placeholder="e.g., ormeau" />
                          </Col>
                          <Col md={6}>
                            <Form.Label>Default Start Run #</Form.Label>
                            <Form.Control value={parkrunDefaultStartRun} onChange={(e)=>setParkrunDefaultStartRun(e.target.value)} placeholder="e.g., 552" />
                          </Col>
                        </Row>
                      </Card.Body>
                    </Card>

                    <Form.Group className="mb-3">
                      <Form.Label style={{ color: colors.primary }}>Theme Mode</Form.Label>
                      <Form.Select 
                        value={theme} 
                        onChange={(e) => {
                          const newTheme = e.target.value as 'light' | 'dark' | 'system';
                          if (newTheme !== theme) {
                            toggleTheme();
                          }
                        }}
                        style={{ 
                          backgroundColor: backgrounds.surface, 
                          color: colors.onSurface,
                          border: `1px solid ${isDark ? '#374151' : '#d1d5db'}`
                        }}
                      >
                        <option value="light">Light</option>
                        <option value="dark">Dark</option>
                        <option value="system">System</option>
                      </Form.Select>
                    </Form.Group>

                    <Alert variant="info">
                      <strong>Current Theme:</strong> {theme} mode
                      {theme === 'system' && ` (resolved to ${isDark ? 'dark' : 'light'})`}
                    </Alert>
                  </Card.Body>
                </Card>
              </Tab.Pane>
            </Tab.Content>
          </Col>
        </Row>
      </Tab.Container>

      {/* Theme Edit Modal */}
      <Modal show={showThemeModal} onHide={() => setShowThemeModal(false)}>
        <Modal.Header closeButton style={{ backgroundColor: backgrounds.surface, color: colors.primary }}>
          <Modal.Title>Edit Theme</Modal.Title>
        </Modal.Header>
        <Modal.Body style={{ backgroundColor: backgrounds.card }}>
          {editingTheme && (
            <Form>
              <Form.Group className="mb-3">
                <Form.Label style={{ color: colors.primary }}>Theme Name</Form.Label>
                <Form.Control
                  type="text"
                  value={editingTheme.label}
                  onChange={(e) => setEditingTheme({...editingTheme, label: e.target.value})}
                  style={{ 
                    backgroundColor: backgrounds.surface, 
                    color: colors.onSurface,
                    border: `1px solid ${isDark ? '#374151' : '#d1d5db'}`
                  }}
                />
              </Form.Group>
              
              <Form.Group className="mb-3">
                <Form.Label style={{ color: colors.primary }}>Color</Form.Label>
                <Form.Control
                  type="color"
                  value={editingTheme.color}
                  onChange={(e) => setEditingTheme({...editingTheme, color: e.target.value})}
                  style={{ 
                    backgroundColor: backgrounds.surface,
                    border: `1px solid ${isDark ? '#374151' : '#d1d5db'}`
                  }}
                />
              </Form.Group>

              <div className="preview-card p-3 text-center rounded" style={{ 
                backgroundColor: editingTheme.color,
                color: getContrastTextColor(editingTheme.color)
              }}>
                Preview: {editingTheme.label}
              </div>
            </Form>
          )}
        </Modal.Body>
        <Modal.Footer style={{ backgroundColor: backgrounds.surface }}>
          <Button variant="secondary" onClick={() => setShowThemeModal(false)}>
            Cancel
          </Button>
          <Button variant="primary" onClick={saveThemeEdit}>
            Save Changes
          </Button>
        </Modal.Footer>
      </Modal>
    </Container>
  );
};

export default SettingsPage;

// --- Inline AI settings component ---
const AISettings: React.FC = () => {
  const { currentUser } = useAuth();
  const [prompt, setPrompt] = useState('');
  const [saved, setSaved] = useState(false);
  const [dedupRunning, setDedupRunning] = useState(false);
  const [dedupResult, setDedupResult] = useState<string | null>(null);

  useEffect(() => {
    const load = async () => {
      if (!currentUser) return;
      try {
        const snap = await getDoc(doc(db, 'user_settings', currentUser.uid));
        if (snap.exists()) {
          setPrompt(snap.data().storyGenPrompt || '');
        }
      } catch (e) {
        console.warn('Failed to load user_settings', e);
      }
    };
    load();
  }, [currentUser]);

  const save = async () => {
    if (!currentUser) return;
    try {
      await setDoc(doc(db, 'user_settings', currentUser.uid), { storyGenPrompt: prompt, updatedAt: serverTimestamp() }, { merge: true });
      setSaved(true);
      setTimeout(() => setSaved(false), 2000);
    } catch (e) {
      console.error('Failed to save prompt', e);
    }
  };

  const runDuplicateDetection = async () => {
    if (!currentUser) return;
    try {
      setDedupRunning(true);
      setDedupResult(null);
      const callable = httpsCallable(functions, 'detectDuplicateReminders');
      const resp: any = await callable({});
      const count = resp?.data?.groupsCreated ?? 0;
      setDedupResult(`Potential duplicate groups created: ${count}`);
    } catch (e: any) {
      console.error('Duplicate detection failed', e);
      setDedupResult('Duplicate detection failed: ' + (e?.message || 'Unknown error'));
    } finally {
      setDedupRunning(false);
    }
  };

  return (
    <Card className="mb-3">
      <Card.Body>
        <div className="d-flex justify-content-between align-items-center mb-2">
          <div>
            <h5 className="mb-0">AI Story Generation</h5>
            <small className="text-muted">Prompt used by the wand button on Gantt goals</small>
          </div>
          <Button size="sm" variant="primary" onClick={save}>Save Prompt</Button>
        </div>
        <Form.Control as="textarea" rows={4} placeholder="Write a system prompt for story generation..." value={prompt} onChange={(e) => setPrompt(e.target.value)} />
        {saved && <div className="text-success mt-2">Saved</div>}
        <hr />
        <div className="d-flex justify-content-between align-items-center">
          <div>
            <h6 className="mb-1">Duplicate Task Detection (iOS Reminders)</h6>
            <small className="text-muted">Scan for potential duplicates and flag for review</small>
          </div>
          <div>
            <Button size="sm" variant="outline-secondary" onClick={runDuplicateDetection} disabled={dedupRunning}>
              {dedupRunning ? 'Running…' : 'Run Detection'}
            </Button>
          </div>
        </div>
        {dedupResult && <div className="mt-2 small">{dedupResult}</div>}
      </Card.Body>
    </Card>
  );
};<|MERGE_RESOLUTION|>--- conflicted
+++ resolved
@@ -10,7 +10,6 @@
 import { Settings, Palette, Database, Wand2, KeyRound, Clipboard, FileCode, Plug } from 'lucide-react';
 import AIStoryKPISettings from './AIStoryKPISettings';
 import { useThemeDebugger } from '../utils/themeDebugger';
-<<<<<<< HEAD
 import IntegrationSettings from './IntegrationSettings';
 import { useLocation, useNavigate } from 'react-router-dom';
 
@@ -24,9 +23,7 @@
   }
   return DEFAULT_TAB;
 };
-=======
 import BudgetSettings from './finance/BudgetSettings';
->>>>>>> b56d2bdb
 
 interface GlobalThemeSettings {
   themes: GlobalTheme[];
@@ -71,7 +68,6 @@
   const [saveProfileError, setSaveProfileError] = useState<string>('');
   const [savingProfile, setSavingProfile] = useState<boolean>(false);
 
-<<<<<<< HEAD
   const [activeTab, setActiveTab] = useState<SettingsTab>(normalizeTab(new URLSearchParams(location.search).get('tab')));
 
   useEffect(() => {
@@ -94,12 +90,10 @@
     const searchString = params.toString();
     navigate(`${location.pathname}?${searchString}`, { replace: true });
   };
-=======
   // Finance (Monzo)
   const [monzoConnected, setMonzoConnected] = useState(false);
   const [monzoAccounts, setMonzoAccounts] = useState<Array<{ id: string; description?: string }>>([]);
   const [monzoAccountId, setMonzoAccountId] = useState<string>('');
->>>>>>> b56d2bdb
 
   // Reminders (Shortcuts) helpers
   const [remindersSecret, setRemindersSecret] = useState<string>('');
