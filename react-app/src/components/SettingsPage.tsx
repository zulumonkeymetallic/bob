--- conflicted
+++ resolved
@@ -23,10 +23,8 @@
   }
   return DEFAULT_TAB;
 };
-<<<<<<< HEAD
 import BudgetSettings from './finance/BudgetSettings';
-=======
->>>>>>> f591d3e7
+ 
 
 interface GlobalThemeSettings {
   themes: GlobalTheme[];
@@ -93,13 +91,11 @@
     const searchString = params.toString();
     navigate(`${location.pathname}?${searchString}`, { replace: true });
   };
-<<<<<<< HEAD
   // Finance (Monzo)
   const [monzoConnected, setMonzoConnected] = useState(false);
   const [monzoAccounts, setMonzoAccounts] = useState<Array<{ id: string; description?: string }>>([]);
   const [monzoAccountId, setMonzoAccountId] = useState<string>('');
-=======
->>>>>>> f591d3e7
+ 
 
   // Reminders (Shortcuts) helpers
   const [remindersSecret, setRemindersSecret] = useState<string>('');
