import React, { useState, useEffect } from 'react';
import { Container, Card, Row, Col, Button, Form, InputGroup, Badge } from 'react-bootstrap';
import { Plus, Upload, List, Grid } from 'lucide-react';
import { useAuth } from '../contexts/AuthContext';
import { usePersona } from '../contexts/PersonaContext';
import { collection, query, where, onSnapshot, orderBy, updateDoc, doc, deleteDoc, addDoc, serverTimestamp } from 'firebase/firestore';
import { db } from '../firebase';
import { Story, Goal, Task } from '../types';
import ModernStoriesTable from './ModernStoriesTable';
import AddStoryModal from './AddStoryModal';
import EditStoryModal from './EditStoryModal';
import ImportModal from './ImportModal';
import ModernTaskTable from './ModernTaskTable';
import StoriesCardView from './StoriesCardView';
import { isStatus, isTheme } from '../utils/statusHelpers';
import { generateRef } from '../utils/referenceGenerator';
import CompactSprintMetrics from './CompactSprintMetrics';
import { themeVars } from '../utils/themeVars';

const StoriesManagement: React.FC = () => {
  const { currentUser } = useAuth();
  const { currentPersona } = usePersona();
  const [stories, setStories] = useState<Story[]>([]);
  const [goals, setGoals] = useState<Goal[]>([]);
  const [filterStatus, setFilterStatus] = useState<string>('all');
  const [filterGoal, setFilterGoal] = useState<string>('all');
  const [filterGoalInput, setFilterGoalInput] = useState<string>('');
  const [searchTerm, setSearchTerm] = useState('');
  const [loading, setLoading] = useState(true);
  const [tasks, setTasks] = useState<Task[]>([]);
  const [showAddStoryModal, setShowAddStoryModal] = useState(false);
  const [showEditStoryModal, setShowEditStoryModal] = useState(false);
  const [showImportModal, setShowImportModal] = useState(false);
  const [selectedStory, setSelectedStory] = useState<Story | null>(null);
  const [viewMode, setViewMode] = useState<'list' | 'cards'>('list');

  // 📍 PAGE TRACKING
  useEffect(() => {
    console.log('🏠 PAGE NAVIGATION: Stories Management component mounted');
    console.log('🌐 Current URL:', window.location.href);
    console.log('📍 Current pathname:', window.location.pathname);
    console.log('👤 Current user:', currentUser?.email);
    console.log('🎭 Current persona:', currentPersona);
    
    return () => {
      console.log('🏠 PAGE NAVIGATION: Stories Management component unmounted');
    };
  }, []);

  // 🔧 FILTER TRACKING
  useEffect(() => {
    console.log('🔧 FILTER CHANGE - Stories Management:');
    console.log('📋 Filter Status:', filterStatus);
    console.log('🎯 Filter Goal:', filterGoal);
    console.log('🔍 Search Term:', searchTerm || '(empty)');
  }, [filterStatus, filterGoal, searchTerm]);

  useEffect(() => {
    if (!currentUser) return;
    loadStoriesData();
  }, [currentUser, currentPersona]);

  const loadStoriesData = async () => {
    if (!currentUser) return;
    
    setLoading(true);
    
    // Load stories data - simplified query to avoid index requirements
    const storiesQuery = query(
      collection(db, 'stories'),
      where('ownerUid', '==', currentUser.uid),
      where('persona', '==', currentPersona)
    );
    
    // Load goals data for relationships
    const goalsQuery = query(
      collection(db, 'goals'),
      where('ownerUid', '==', currentUser.uid),
      where('persona', '==', currentPersona)
    );

    // Load tasks for selected story panels and consistency
    const tasksQuery = query(
      collection(db, 'tasks'),
      where('ownerUid', '==', currentUser.uid),
      where('persona', '==', currentPersona)
    );
    
    // Subscribe to real-time updates
    const unsubscribeStories = onSnapshot(storiesQuery, (snapshot) => {
      console.log('🔄 Stories snapshot received, docs count:', snapshot.docs.length);
      const storiesData = snapshot.docs.map(doc => {
        const data = doc.data();
        return {
          id: doc.id,
          ...data,
          // Convert Firestore timestamps to JavaScript Date objects to prevent React error #31
          createdAt: data.createdAt?.toDate ? data.createdAt.toDate() : data.createdAt,
          updatedAt: data.updatedAt?.toDate ? data.updatedAt.toDate() : data.updatedAt,
        };
      }) as Story[];
      
      // Sort by createdAt in memory to avoid index requirements
      storiesData.sort((a, b) => {
        const aDate = a.createdAt instanceof Date ? a.createdAt : new Date(0);
        const bDate = b.createdAt instanceof Date ? b.createdAt : new Date(0);
        return bDate.getTime() - aDate.getTime(); // Desc order (newest first)
      });
      
      console.log('📊 Setting stories state with:', storiesData.length, 'stories');
      setStories(storiesData);
    });
    
    const unsubscribeGoals = onSnapshot(goalsQuery, (snapshot) => {
      console.log('🎯 Goals snapshot received, docs count:', snapshot.docs.length);
      const goalsData = snapshot.docs.map(doc => {
        const data = doc.data();
        return {
          id: doc.id,
          ...data,
          // Convert Firestore timestamps to JavaScript Date objects to prevent React error #31
          createdAt: data.createdAt?.toDate ? data.createdAt.toDate() : data.createdAt,
          updatedAt: data.updatedAt?.toDate ? data.updatedAt.toDate() : data.updatedAt,
        };
      }) as Goal[];
      console.log('📊 Setting goals state with:', goalsData.length, 'goals');
      console.log('🎯 Goals details:', goalsData.map(g => ({ id: g.id, title: g.title })));
      setGoals(goalsData);
    });

    const unsubscribeTasks = onSnapshot(tasksQuery, (snapshot) => {
      const tasksData = snapshot.docs.map(doc => {
        const data = doc.data() as any;
        return {
          id: doc.id,
          ...data,
          createdAt: data.createdAt?.toDate ? data.createdAt.toDate() : data.createdAt,
          updatedAt: data.updatedAt?.toDate ? data.updatedAt.toDate() : data.updatedAt,
        } as Task;
      });
      setTasks(tasksData);
    });

    setLoading(false);

    return () => {
      unsubscribeStories();
      unsubscribeGoals();
      unsubscribeTasks();
    };
  };

  // Handler functions for ModernStoriesTable
  const handleStoryUpdate = async (storyId: string, updates: Partial<Story>) => {
    try {
      await updateDoc(doc(db, 'stories', storyId), {
        ...updates,
        updatedAt: serverTimestamp()
      });
    } catch (error) {
      console.error('Error updating story:', error);
    }
  };

  const handleStoryDelete = async (storyId: string) => {
    try {
      await deleteDoc(doc(db, 'stories', storyId));
    } catch (error) {
      console.error('Error deleting story:', error);
    }
  };

  const handleStoryPriorityChange = async (storyId: string, newPriority: number) => {
    try {
      await updateDoc(doc(db, 'stories', storyId), {
        priority: newPriority,
        updatedAt: serverTimestamp()
      });
    } catch (error) {
      console.error('Error updating story priority:', error);
    }
  };

  const handleStoryAdd = async (storyData: Omit<Story, 'ref' | 'id' | 'updatedAt' | 'createdAt'>) => {
    try {
      console.log('📚 Adding new story:', storyData);
      console.log('👤 Current user:', currentUser?.email);
      console.log('🎭 Current persona:', currentPersona);
      
      // Generate short reference like ST-3FUCOB, ensure uniqueness across current refs
      const existingRefs = stories.map(s => s.ref).filter(Boolean) as string[];
      const refNumber = generateRef('story', existingRefs);
      
      // Create the story document
      const newStory = {
        ...storyData,
        ref: refNumber,
        referenceNumber: refNumber,
        ownerUid: currentUser!.uid,
        persona: 'personal' as const, // Explicitly set to 'personal' to match Story type
        createdAt: serverTimestamp(),
        updatedAt: serverTimestamp(),
        // Default values if not provided
        status: storyData.status || 0, // 0=Backlog
        priority: storyData.priority || 3, // 3=P3
        theme: storyData.theme || 1, // 1=Health
        points: storyData.points || 1,
        wipLimit: storyData.wipLimit || 3,
        orderIndex: storyData.orderIndex || 0
      };

      console.log('💾 Story data being saved:', newStory);

      // Add to Firestore
      const docRef = await addDoc(collection(db, 'stories'), newStory);
      
      console.log('✅ Story created successfully with ID:', docRef.id);
      console.log('🔄 Real-time listener should pick this up automatically...');
      
      // Small delay to ensure Firestore processes the write
      await new Promise(resolve => setTimeout(resolve, 100));
      
    } catch (error) {
      console.error('❌ Error adding story:', error);
      throw error;
    }
  };

  // Edit story function
  const openEditStory = (story: Story) => {
    console.log('📝 Opening edit modal for story:', story);
    setSelectedStory(story);
    setShowEditStoryModal(true);
  };

  const handleStoryUpdated = () => {
    console.log('✅ Story updated successfully');
    setShowEditStoryModal(false);
    setSelectedStory(null);
    // The real-time listener will automatically update the stories list
  };

  // Apply filters to stories
  const filteredStories = stories.filter(story => {
    if (filterStatus !== 'all' && !isStatus(story.status, filterStatus)) return false;
    if (filterGoal !== 'all' && story.goalId !== filterGoal) return false;
    if (searchTerm && !story.title.toLowerCase().includes(searchTerm.toLowerCase())) return false;
    return true;
  });

  // Debug filtering
  console.log('🔍 FILTER DEBUG:');
  console.log('📊 Total stories:', stories.length);
  console.log('🎯 Filter goal:', filterGoal);
  console.log('📋 Filter status:', filterStatus);
  console.log('🔍 Search term:', searchTerm);
  console.log('✅ Filtered stories:', filteredStories.length);
  console.log('📝 Stories being passed to table:', filteredStories.map(s => ({ id: s.id, title: s.title, goalId: s.goalId })));

  // Get counts for dashboard cards
  const storyCounts = {
    total: filteredStories.length,
    backlog: filteredStories.filter(s => isStatus(s.status, 'backlog')).length,
    active: filteredStories.filter(s => isStatus(s.status, 'active')).length,
    done: filteredStories.filter(s => isStatus(s.status, 'done')).length
  };

  return (
    <div style={{ 
      padding: '24px', 
      backgroundColor: themeVars.bg as string,
      minHeight: '100vh',
      width: '100%'
    }}>
      <div style={{ maxWidth: '100%', margin: '0' }}>
        {/* Header */}
        <div style={{ 
          display: 'flex', 
          justifyContent: 'space-between', 
          alignItems: 'center', 
          marginBottom: '24px' 
        }}>
          <div>
            <h2 style={{ margin: '0 0 8px 0', fontSize: '28px', fontWeight: '600' }}>
              Stories Management
            </h2>
            <p style={{ margin: 0, color: themeVars.muted as string, fontSize: '16px' }}>
              Manage user stories and their relationships to goals
            </p>
          </div>
          <div style={{ display: 'flex', alignItems: 'center', gap: '12px' }}>
            {/* View Mode Toggle */}
            <div style={{ display: 'flex', border: `1px solid ${themeVars.border}`, borderRadius: '6px', overflow: 'hidden' }}>
              <Button
                variant={viewMode === 'list' ? 'primary' : 'outline-secondary'}
                size="sm"
                onClick={() => setViewMode('list')}
                style={{ 
                  borderRadius: '0',
                  borderRight: 'none',
                  display: 'flex',
                  alignItems: 'center',
                  gap: '4px'
                }}
              >
                <List size={14} />
                List
              </Button>
              <Button
                variant={viewMode === 'cards' ? 'primary' : 'outline-secondary'}
                size="sm"
                onClick={() => setViewMode('cards')}
                style={{ 
                  borderRadius: '0',
                  display: 'flex',
                  alignItems: 'center',
                  gap: '4px'
                }}
              >
                <Grid size={14} />
                Cards
              </Button>
            </div>
            
            <CompactSprintMetrics />
            <Button 
              variant="outline-secondary" 
              onClick={() => setShowImportModal(true)}
              style={{ display: 'flex', alignItems: 'center', gap: '6px' }}
            >
              <Upload size={16} />
              Import
            </Button>
            <Button 
              variant="primary" 
              onClick={() => setShowAddStoryModal(true)}
              style={{ display: 'flex', alignItems: 'center', gap: '6px' }}
            >
              <Plus size={16} />
              Add Story
            </Button>
          </div>
        </div>

        {/* Dashboard Cards */}
        <Row className="mb-4">
          <Col lg={3} md={6} className="mb-3">
            <Card style={{ height: '100%', border: 'none', boxShadow: '0 2px 4px rgba(0,0,0,0.1)' }}>
              <Card.Body style={{ textAlign: 'center', padding: '24px' }}>
                <h3 style={{ margin: '0 0 8px 0', fontSize: '32px', fontWeight: '700', color: themeVars.text as string }}>
                  {storyCounts.total}
                </h3>
                <p style={{ margin: 0, color: themeVars.muted as string, fontSize: '14px', fontWeight: '500' }}>
                  Total Stories
                </p>
              </Card.Body>
            </Card>
          </Col>
          <Col lg={3} md={6} className="mb-3">
            <Card style={{ height: '100%', border: 'none', boxShadow: '0 2px 4px rgba(0,0,0,0.1)' }}>
              <Card.Body style={{ textAlign: 'center', padding: '24px' }}>
                <h3 style={{ margin: '0 0 8px 0', fontSize: '32px', fontWeight: '700', color: themeVars.muted as string }}>
                  {storyCounts.backlog}
                </h3>
                <p style={{ margin: 0, color: themeVars.muted as string, fontSize: '14px', fontWeight: '500' }}>
                  Backlog
                </p>
              </Card.Body>
            </Card>
          </Col>
          <Col lg={3} md={6} className="mb-3">
            <Card style={{ height: '100%', border: 'none', boxShadow: '0 2px 4px rgba(0,0,0,0.1)' }}>
              <Card.Body style={{ textAlign: 'center', padding: '24px' }}>
                <h3 style={{ margin: '0 0 8px 0', fontSize: '32px', fontWeight: '700', color: themeVars.brand as string }}>
                  {storyCounts.active}
                </h3>
                <p style={{ margin: 0, color: themeVars.muted as string, fontSize: '14px', fontWeight: '500' }}>
                  Active
                </p>
              </Card.Body>
            </Card>
          </Col>
          <Col lg={3} md={6} className="mb-3">
            <Card style={{ height: '100%', border: 'none', boxShadow: '0 2px 4px rgba(0,0,0,0.1)' }}>
              <Card.Body style={{ textAlign: 'center', padding: '24px' }}>
                <h3 style={{ margin: '0 0 8px 0', fontSize: '32px', fontWeight: '700', color: 'var(--green)' }}>
                  {storyCounts.done}
                </h3>
                <p style={{ margin: 0, color: themeVars.muted as string, fontSize: '14px', fontWeight: '500' }}>
                  Done
                </p>
              </Card.Body>
            </Card>
          </Col>
        </Row>

        {/* Filters */}
        <Card style={{ marginBottom: '24px', border: 'none', boxShadow: '0 2px 4px rgba(0,0,0,0.1)' }}>
          <Card.Body style={{ padding: '24px' }}>
            <Row>
              <Col md={4}>
                <Form.Group>
                  <Form.Label style={{ fontWeight: '500', marginBottom: '8px' }}>Search Stories</Form.Label>
                  <InputGroup>
                    <Form.Control
                      type="text"
                      placeholder="Search by title..."
                      value={searchTerm}
                      onChange={(e) => setSearchTerm(e.target.value)}
                      style={{ border: '1px solid #d1d5db' }}
                    />
                  </InputGroup>
                </Form.Group>
              </Col>
              <Col md={4}>
                <Form.Group>
                  <Form.Label style={{ fontWeight: '500', marginBottom: '8px' }}>Status</Form.Label>
                  <Form.Select
                    value={filterStatus}
                    onChange={(e) => setFilterStatus(e.target.value)}
                    style={{ border: '1px solid #d1d5db' }}
                  >
                    <option value="all">All Status</option>
                    <option value="backlog">Backlog</option>
                    <option value="active">Active</option>
                    <option value="done">Done</option>
                    <option value="archived">Archived</option>
                  </Form.Select>
                </Form.Group>
              </Col>
              <Col md={4}>
                <Form.Group>
                  <Form.Label style={{ fontWeight: '500', marginBottom: '8px' }}>Goal</Form.Label>
                  <Form.Control
                    list="stories-filter-goals"
                    value={filterGoal === 'all' ? '' : (goals.find(g => g.id === filterGoal)?.title || filterGoalInput)}
                    onChange={(e) => {
                      const typed = e.target.value;
                      setFilterGoalInput(typed);
                      if (!typed) {
                        setFilterGoal('all');
                        return;
                      }
                      const match = goals.find(g => g.title === typed || g.id === typed);
                      setFilterGoal(match ? match.id : 'all');
                    }}
                    placeholder="Search goals..."
                    style={{ border: `1px solid ${themeVars.border}` }}
                  />
                  <datalist id="stories-filter-goals">
                    {goals.map(g => (
                      <option key={g.id} value={g.title} />
                    ))}
                  </datalist>
                </Form.Group>
              </Col>
            </Row>
            <Row style={{ marginTop: '16px' }}>
              <Col>
                <Button 
                  variant="outline-secondary" 
                  onClick={() => {
                    setFilterStatus('all');
                    setFilterGoal('all');
                    setFilterGoalInput('');
                    setSearchTerm('');
                  }}
                  style={{ borderColor: themeVars.border as string }}
                >
                  Clear Filters
                </Button>
              </Col>
            </Row>
          </Card.Body>
        </Card>

        {/* Modern Stories Table - Full Width */}
        <Card style={{ border: 'none', boxShadow: '0 2px 4px rgba(0,0,0,0.1)', minHeight: '600px' }}>
          <Card.Header style={{ 
            backgroundColor: themeVars.panel as string, 
            borderBottom: `1px solid ${themeVars.border}`, 
            padding: '20px 24px' 
          }}>
            <h5 style={{ margin: 0, fontSize: '18px', fontWeight: '600' }}>
              Stories ({filteredStories.length})
            </h5>
          </Card.Header>
          <Card.Body style={{ padding: 0 }}>
            {loading ? (
              <div style={{ 
                textAlign: 'center', 
                padding: '60px 20px',
                display: 'flex',
                flexDirection: 'column',
                alignItems: 'center',
                justifyContent: 'center'
              }}>
                <div className="spinner-border" style={{ marginBottom: '16px' }} />
                <p style={{ margin: 0, color: themeVars.muted as string }}>Loading stories...</p>
              </div>
            ) : (
              <div style={{ height: '600px', overflow: 'auto' }} data-component="StoriesManagement">
                {viewMode === 'list' ? (
                  <ModernStoriesTable
                    stories={filteredStories}
                    goals={goals}
                    onStoryUpdate={handleStoryUpdate}
                    onStoryDelete={handleStoryDelete}
                    onStoryPriorityChange={handleStoryPriorityChange}
                    onStoryAdd={handleStoryAdd}
                    onStorySelect={setSelectedStory}
                    onEditStory={openEditStory}
                    goalId="all"
                  />
                ) : (
                  <StoriesCardView 
                    stories={filteredStories}
                    goals={goals}
                    onStoryUpdate={handleStoryUpdate}
                    onStoryDelete={handleStoryDelete}
                    onStorySelect={setSelectedStory}
                    onEditStory={openEditStory}
                    selectedStoryId={selectedStory?.id || null}
                  />
                )}
              </div>
            )}
          </Card.Body>
        </Card>
      </div>

      {/* Story Tasks Panel */}
      {selectedStory && (
        <div className="mt-3">
          <Card>
            <Card.Header className="d-flex justify-content-between align-items-center">
              <h5 className="mb-0">Tasks for: {selectedStory.title}</h5>
              <Badge bg="secondary">{tasks.filter(t => t.parentType === 'story' && t.parentId === selectedStory.id).length} tasks</Badge>
            </Card.Header>
            <Card.Body style={{ padding: 0 }}>
              <ModernTaskTable
                tasks={tasks.filter(t => t.parentType === 'story' && t.parentId === selectedStory.id)}
                stories={stories}
                goals={goals}
                sprints={[]}
                onTaskCreate={async (newTask) => {
<<<<<<< HEAD
=======
                  // Inherit theme from linked goal
                  const linkedGoal = goals.find(g => g.id === selectedStory.goalId);
>>>>>>> cbcafb1e
                  await addDoc(collection(db, 'tasks'), {
                    title: newTask.title,
                    description: newTask.description || '',
                    parentType: 'story',
                    parentId: (newTask as any).storyId || selectedStory.id,
                    status: 0,
                    priority: newTask.priority || 2,
                    effort: 'M',
                    dueDate: newTask.dueDate || null,
<<<<<<< HEAD
=======
                    theme: (linkedGoal as any)?.theme ?? 1,
>>>>>>> cbcafb1e
                    ownerUid: currentUser!.uid,
                    persona: currentPersona,
                    createdAt: serverTimestamp(),
                    updatedAt: serverTimestamp(),
                  });
                }}
                onTaskUpdate={async (taskId, updates) => {
                  await updateDoc(doc(db, 'tasks', taskId), { ...updates, updatedAt: serverTimestamp() });
                }}
                onTaskDelete={async (taskId) => {
                  await deleteDoc(doc(db, 'tasks', taskId));
                }}
                onTaskPriorityChange={async (taskId, newPriority) => {
                  await updateDoc(doc(db, 'tasks', taskId), { priority: newPriority, updatedAt: serverTimestamp() });
                }}
              />
            </Card.Body>
          </Card>
        </div>
      )}

      {/* Add Story Modal */}
      <AddStoryModal 
        show={showAddStoryModal} 
        onClose={() => {
          setShowAddStoryModal(false);
          // Refresh stories data when modal closes
          loadStoriesData();
        }} 
      />

      {/* Edit Story Modal */}
      <EditStoryModal
        show={showEditStoryModal}
        onHide={() => setShowEditStoryModal(false)}
        story={selectedStory}
        goals={goals}
        onStoryUpdated={handleStoryUpdated}
      />

      {/* Import Stories Modal */}
      <ImportModal
        entityType="stories"
        show={showImportModal}
        onHide={() => setShowImportModal(false)}
        onImportComplete={() => {
          setShowImportModal(false);
          loadStoriesData(); // Refresh stories after import
        }}
      />
    </div>
  );
};

export default StoriesManagement;<|MERGE_RESOLUTION|>--- conflicted
+++ resolved
@@ -544,11 +544,8 @@
                 goals={goals}
                 sprints={[]}
                 onTaskCreate={async (newTask) => {
-<<<<<<< HEAD
-=======
                   // Inherit theme from linked goal
                   const linkedGoal = goals.find(g => g.id === selectedStory.goalId);
->>>>>>> cbcafb1e
                   await addDoc(collection(db, 'tasks'), {
                     title: newTask.title,
                     description: newTask.description || '',
@@ -558,10 +555,7 @@
                     priority: newTask.priority || 2,
                     effort: 'M',
                     dueDate: newTask.dueDate || null,
-<<<<<<< HEAD
-=======
                     theme: (linkedGoal as any)?.theme ?? 1,
->>>>>>> cbcafb1e
                     ownerUid: currentUser!.uid,
                     persona: currentPersona,
                     createdAt: serverTimestamp(),
